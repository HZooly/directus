--- conflicted
+++ resolved
@@ -1,16 +1,9 @@
-<<<<<<< HEAD
-node_modules
-dist
-packages/extensions-sdk/templates
-/extensions
-/api/extensions
-=======
-dist/
-/packages/extensions-sdk/templates/
-/api/extensions/
-!/app/.storybook/
-!/docs/.vitepress/
-!/docs/.typedocs/
-/docs/.vitepress/cache/
-/docs/.vitepress/dist/
->>>>>>> 318c7727
+dist /
+    /packages/extensions - sdk / templates /
+    /extensions
+    / api / extensions /
+    !/app/.storybook /
+    !/docs/.vitepress /
+    !/docs/.typedocs /
+    /docs/.vitepress / cache /
+    /docs/.vitepress / dist /