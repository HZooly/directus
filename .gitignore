--- conflicted
+++ resolved
@@ -10,11 +10,7 @@
 # Track non-composer vendors
 ^api/vendor-manual
 
-<<<<<<< HEAD
 # Ignore log files, but track the log README
 api/logs/*.log
-=======
-api/logs
->>>>>>> 113ce1ee
 
 docs/api-responses