--- conflicted
+++ resolved
@@ -165,11 +165,7 @@
 		"@types/inquirer": "7.3.1",
 		"@types/js-yaml": "4.0.1",
 		"@types/json2csv": "5.0.2",
-<<<<<<< HEAD
-		"@types/jsonwebtoken": "8.5.1",
-=======
 		"@types/jsonwebtoken": "8.5.2",
->>>>>>> 38504168
 		"@types/keyv": "3.1.1",
 		"@types/lodash": "4.14.170",
 		"@types/mime-types": "2.1.0",
