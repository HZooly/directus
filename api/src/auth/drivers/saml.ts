--- conflicted
+++ resolved
@@ -180,18 +180,9 @@
 
 				const authService = new AuthenticationService({ accountability: req.accountability, schema: req.schema });
 
-<<<<<<< HEAD
-				const { accessToken, refreshToken, expires } = await authService.login(
-					providerName,
-					extract.attributes,
-					undefined,
-					authMode === 'session',
-				);
-=======
 				const { accessToken, refreshToken, expires } = await authService.login(providerName, extract.attributes, {
 					session: authMode === 'session',
 				});
->>>>>>> 4575ce3a
 
 				res.locals['payload'] = {
 					data: {
