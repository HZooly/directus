import { useEnv } from '@directus/env';
import { ErrorCode, InvalidPayloadError, isDirectusError } from '@directus/errors';
import type { Accountability } from '@directus/types';
import { Router } from 'express';
import type { Request } from 'express';
import {
	createLDAPAuthRouter,
	createLocalAuthRouter,
	createOAuth2AuthRouter,
	createOpenIDAuthRouter,
	createSAMLAuthRouter,
} from '../auth/drivers/index.js';
import { REFRESH_COOKIE_OPTIONS, DEFAULT_AUTH_PROVIDER, SESSION_COOKIE_OPTIONS } from '../constants.js';
import { useLogger } from '../logger.js';
import { respond } from '../middleware/respond.js';
import { AuthenticationService } from '../services/authentication.js';
import { UsersService } from '../services/users.js';
import asyncHandler from '../utils/async-handler.js';
import { getAuthProviders } from '../utils/get-auth-providers.js';
import { getIPFromReq } from '../utils/get-ip-from-req.js';
import isDirectusJWT from '../utils/is-directus-jwt.js';
import { verifyAccessJWT } from '../utils/jwt.js';
import type { AuthenticationMode } from '../types/auth.js';

const router = Router();
const env = useEnv();
const logger = useLogger();

const authProviders = getAuthProviders();

for (const authProvider of authProviders) {
	let authRouter: Router | undefined;

	switch (authProvider.driver) {
		case 'local':
			authRouter = createLocalAuthRouter(authProvider.name);
			break;

		case 'oauth2':
			authRouter = createOAuth2AuthRouter(authProvider.name);
			break;

		case 'openid':
			authRouter = createOpenIDAuthRouter(authProvider.name);
			break;

		case 'ldap':
			authRouter = createLDAPAuthRouter(authProvider.name);
			break;

		case 'saml':
			authRouter = createSAMLAuthRouter(authProvider.name);
			break;
	}

	if (!authRouter) {
		logger.warn(`Couldn't create login router for auth provider "${authProvider.name}"`);
		continue;
	}

	router.use(`/login/${authProvider.name}`, authRouter);
}

if (!env['AUTH_DISABLE_DEFAULT']) {
	router.use('/login', createLocalAuthRouter(DEFAULT_AUTH_PROVIDER));
}

function getCurrentMode(req: Request): AuthenticationMode {
	if (req.body.mode) {
		return req.body.mode as AuthenticationMode;
	}

	if (req.body.refresh_token) {
		return 'json';
	}

	return 'cookie';
}

function getCurrentRefreshToken(req: Request, mode: AuthenticationMode): string | undefined {
	if (mode === 'json') {
		return req.body.refresh_token;
	}

	if (mode === 'cookie') {
		return req.cookies[env['REFRESH_TOKEN_COOKIE_NAME'] as string];
	}

	if (mode === 'session') {
		const token = req.cookies[env['SESSION_COOKIE_NAME'] as string];

		if (isDirectusJWT(token)) {
			const payload = verifyAccessJWT(token, env['SECRET'] as string);
			return payload.session;
		}
	}

	return undefined;
}

router.post(
	'/refresh',
	asyncHandler(async (req, res, next) => {
		const accountability: Accountability = {
			ip: getIPFromReq(req),
			role: null,
		};

		const userAgent = req.get('user-agent');
		if (userAgent) accountability.userAgent = userAgent;

		const origin = req.get('origin');
		if (origin) accountability.origin = origin;

		const authenticationService = new AuthenticationService({
			accountability: accountability,
			schema: req.schema,
		});

		const mode = getCurrentMode(req);
		const currentRefreshToken = getCurrentRefreshToken(req, mode);

		if (!currentRefreshToken) {
			throw new InvalidPayloadError({
<<<<<<< HEAD
				reason: `The refresh or session token is required in either the JSON payload or Cookie`,
			});
		}

		const { accessToken, refreshToken, expires } = await authenticationService.refresh(
			currentRefreshToken,
			mode === 'session',
		);

		const payload = {
			data: { expires },
		} as Record<string, Record<string, any>>;

		if (mode === 'json') {
			payload['data']!['refresh_token'] = refreshToken;
			payload['data']!['access_token'] = accessToken;
=======
				reason: `The refresh token is required in either the payload or cookie`,
			});
		}

		const { accessToken, refreshToken, expires } = await authenticationService.refresh(currentRefreshToken, {
			session: mode === 'session',
		});

		const payload = { expires } as { expires: number; access_token?: string; refresh_token?: string };

		if (mode === 'json') {
			payload.refresh_token = refreshToken;
			payload.access_token = accessToken;
>>>>>>> 4575ce3a
		}

		if (mode === 'cookie') {
			res.cookie(env['REFRESH_TOKEN_COOKIE_NAME'] as string, refreshToken, REFRESH_COOKIE_OPTIONS);
<<<<<<< HEAD
			payload['data']!['access_token'] = accessToken;
		}

		if (mode === 'session') {
			res.cookie(env['SESSION_COOKIE_NAME'] as string, accessToken, SESSION_COOKIE_OPTIONS);
=======
			payload.access_token = accessToken;
>>>>>>> 4575ce3a
		}

		if (mode === 'session') {
			res.cookie(env['SESSION_COOKIE_NAME'] as string, accessToken, SESSION_COOKIE_OPTIONS);
		}

		res.locals['payload'] = { data: payload };
		return next();
	}),
	respond,
);

router.post(
	'/logout',
	asyncHandler(async (req, res, next) => {
		const accountability: Accountability = {
			ip: getIPFromReq(req),
			role: null,
		};

		const userAgent = req.get('user-agent');
		if (userAgent) accountability.userAgent = userAgent;

		const origin = req.get('origin');
		if (origin) accountability.origin = origin;

		const authenticationService = new AuthenticationService({
			accountability: accountability,
			schema: req.schema,
		});

		const mode = getCurrentMode(req);
		const currentRefreshToken = getCurrentRefreshToken(req, mode);

		if (!currentRefreshToken) {
			throw new InvalidPayloadError({
<<<<<<< HEAD
				reason: `The refresh or session token is required in either the JSON payload or Cookie`,
=======
				reason: `The refresh token is required in either the payload or cookie`,
>>>>>>> 4575ce3a
			});
		}

		await authenticationService.logout(currentRefreshToken);

		if (req.cookies[env['REFRESH_TOKEN_COOKIE_NAME'] as string]) {
			res.clearCookie(env['REFRESH_TOKEN_COOKIE_NAME'] as string, REFRESH_COOKIE_OPTIONS);
		}

		if (req.cookies[env['SESSION_COOKIE_NAME'] as string]) {
			res.clearCookie(env['SESSION_COOKIE_NAME'] as string, SESSION_COOKIE_OPTIONS);
		}

		return next();
	}),
	respond,
);

router.post(
	'/password/request',
	asyncHandler(async (req, _res, next) => {
		if (typeof req.body.email !== 'string') {
			throw new InvalidPayloadError({ reason: `"email" field is required` });
		}

		const accountability: Accountability = {
			ip: getIPFromReq(req),
			role: null,
		};

		const userAgent = req.get('user-agent');
		if (userAgent) accountability.userAgent = userAgent;

		const origin = req.get('origin');
		if (origin) accountability.origin = origin;

		const service = new UsersService({ accountability, schema: req.schema });

		try {
			await service.requestPasswordReset(req.body.email, req.body.reset_url || null);
			return next();
		} catch (err: any) {
			if (isDirectusError(err, ErrorCode.InvalidPayload)) {
				throw err;
			} else {
				logger.warn(err, `[email] ${err}`);
				return next();
			}
		}
	}),
	respond,
);

router.post(
	'/password/reset',
	asyncHandler(async (req, _res, next) => {
		if (typeof req.body.token !== 'string') {
			throw new InvalidPayloadError({ reason: `"token" field is required` });
		}

		if (typeof req.body.password !== 'string') {
			throw new InvalidPayloadError({ reason: `"password" field is required` });
		}

		const accountability: Accountability = {
			ip: getIPFromReq(req),
			role: null,
		};

		const userAgent = req.get('user-agent');
		if (userAgent) accountability.userAgent = userAgent;

		const origin = req.get('origin');
		if (origin) accountability.origin = origin;

		const service = new UsersService({ accountability, schema: req.schema });
		await service.resetPassword(req.body.token, req.body.password);
		return next();
	}),
	respond,
);

router.get(
	'/',
	asyncHandler(async (_req, res, next) => {
		res.locals['payload'] = {
			data: getAuthProviders(),
			disableDefault: env['AUTH_DISABLE_DEFAULT'],
		};

		return next();
	}),
	respond,
);

export default router;<|MERGE_RESOLUTION|>--- conflicted
+++ resolved
@@ -122,24 +122,6 @@
 
 		if (!currentRefreshToken) {
 			throw new InvalidPayloadError({
-<<<<<<< HEAD
-				reason: `The refresh or session token is required in either the JSON payload or Cookie`,
-			});
-		}
-
-		const { accessToken, refreshToken, expires } = await authenticationService.refresh(
-			currentRefreshToken,
-			mode === 'session',
-		);
-
-		const payload = {
-			data: { expires },
-		} as Record<string, Record<string, any>>;
-
-		if (mode === 'json') {
-			payload['data']!['refresh_token'] = refreshToken;
-			payload['data']!['access_token'] = accessToken;
-=======
 				reason: `The refresh token is required in either the payload or cookie`,
 			});
 		}
@@ -153,20 +135,11 @@
 		if (mode === 'json') {
 			payload.refresh_token = refreshToken;
 			payload.access_token = accessToken;
->>>>>>> 4575ce3a
 		}
 
 		if (mode === 'cookie') {
 			res.cookie(env['REFRESH_TOKEN_COOKIE_NAME'] as string, refreshToken, REFRESH_COOKIE_OPTIONS);
-<<<<<<< HEAD
-			payload['data']!['access_token'] = accessToken;
-		}
-
-		if (mode === 'session') {
-			res.cookie(env['SESSION_COOKIE_NAME'] as string, accessToken, SESSION_COOKIE_OPTIONS);
-=======
 			payload.access_token = accessToken;
->>>>>>> 4575ce3a
 		}
 
 		if (mode === 'session') {
@@ -203,11 +176,7 @@
 
 		if (!currentRefreshToken) {
 			throw new InvalidPayloadError({
-<<<<<<< HEAD
-				reason: `The refresh or session token is required in either the JSON payload or Cookie`,
-=======
 				reason: `The refresh token is required in either the payload or cookie`,
->>>>>>> 4575ce3a
 			});
 		}
 
