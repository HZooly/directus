--- conflicted
+++ resolved
@@ -1,25 +1,28 @@
 import { Router } from 'express';
 import env from '../env.js';
-<<<<<<< HEAD
-import { ForbiddenException, RouteNotFoundException } from '../exceptions/index.js';
+import { ForbiddenError, RouteNotFoundError } from '../errors/index.js';
 import { getExtensionManager } from '../extensions/extensions.js';
-=======
-import { RouteNotFoundError } from '../errors/index.js';
-import { getExtensionManager } from '../extensions.js';
->>>>>>> 318c7727
 import { respond } from '../middleware/respond.js';
 import asyncHandler from '../utils/async-handler.js';
 import { getCacheControlHeader } from '../utils/get-cache-headers.js';
-import type { PrimaryKey } from '@directus/types';
+import type { Plural, PrimaryKey } from '@directus/types';
 import { ExtensionsService } from '../extensions/service.js';
 import { getMilliseconds } from '../utils/get-milliseconds.js';
+import { depluralize, isIn } from '@directus/utils';
+import { EXTENSION_TYPES } from '@directus/constants';
 
 const router = Router();
 
 router.get(
-	'/',
-	asyncHandler(async (_req, res, next) => {
-		const extensionManager = getExtensionManager();
+	'/:type',
+	asyncHandler(async (req, res, next) => {
+		const type = depluralize(req.params['type'] as Plural<string>);
+
+		if (!isIn(type, EXTENSION_TYPES)) {
+			throw new RouteNotFoundError({ path: req.path });
+		}
+
+		const extensionManager = await getExtensionManager();
 
 		const extensions = extensionManager.getDisplayExtensions();
 
@@ -35,12 +38,11 @@
 router.get(
 	'/:name',
 	asyncHandler(async (req, res, next) => {
-		if (req.accountability?.admin !== true) throw new RouteNotFoundException(req.path);
+		if (req.accountability?.admin !== true) throw new RouteNotFoundError({ path: req.path });
 
-<<<<<<< HEAD
 		const name = req.params['name'];
 
-		const extensionManager = getExtensionManager();
+		const extensionManager = await getExtensionManager();
 
 		const extension = extensionManager.getDisplayExtension(name);
 
@@ -56,71 +58,9 @@
 router.patch(
 	'/',
 	asyncHandler(async (req, res, next) => {
-		if (req.accountability?.admin !== true) throw new RouteNotFoundException(req.path);
+		if (req.accountability?.admin !== true) throw new RouteNotFoundError({ path: req.path });
 
-		const extensionManager = getExtensionManager();
-
-		let keys: PrimaryKey[] = [];
-
-		const service = new ExtensionsService({ accountability: req.accountability, schema: req.schema });
-
-		if (Array.isArray(req.body)) {
-			keys = await service.updateBatch(req.body);
-		} else if (req.body.keys) {
-			keys = await service.updateMany(req.body.keys, req.body.data);
-		} else {
-			keys = await service.updateByQuery(req.body.query, req.body.data);
-=======
-		if (!isIn(type, EXTENSION_TYPES)) {
-			throw new RouteNotFoundError({ path: req.path });
->>>>>>> 318c7727
-		}
-
-		try {
-			await extensionManager.reload();
-
-			res.locals['payload'] = {
-				data: extensionManager.getDisplayExtensions().filter((extension) => keys.includes(extension.name)),
-			};
-		} catch (error: any) {
-			if (error instanceof ForbiddenException) {
-				return next();
-			}
-
-			throw error;
-		}
-
-		return next();
-	}),
-	respond
-);
-
-router.get(
-	'/:name',
-	asyncHandler(async (req, res, next) => {
-		if (req.accountability?.admin !== true) throw new RouteNotFoundException(req.path);
-
-		const name = req.params['name'];
-
-		const extensionManager = getExtensionManager();
-
-		const extension = extensionManager.getDisplayExtension(name);
-
-		res.locals['payload'] = {
-			data: extension,
-		};
-
-		return next();
-	}),
-	respond
-);
-
-router.patch(
-	'/',
-	asyncHandler(async (req, res, next) => {
-		if (req.accountability?.admin !== true) throw new RouteNotFoundException(req.path);
-
-		const extensionManager = getExtensionManager();
+		const extensionManager = await getExtensionManager();
 
 		let keys: PrimaryKey[] = [];
 
@@ -141,7 +81,65 @@
 				data: extensionManager.getDisplayExtensions().filter((extension) => keys.includes(extension.name)),
 			};
 		} catch (error: any) {
-			if (error instanceof ForbiddenException) {
+			if (error instanceof ForbiddenError) {
+				return next();
+			}
+
+			throw error;
+		}
+
+		return next();
+	}),
+	respond
+);
+
+router.get(
+	'/:name',
+	asyncHandler(async (req, res, next) => {
+		if (req.accountability?.admin !== true) throw new RouteNotFoundError({ path: req.path });
+
+		const name = req.params['name'];
+
+		const extensionManager = await getExtensionManager();
+
+		const extension = extensionManager.getDisplayExtension(name);
+
+		res.locals['payload'] = {
+			data: extension,
+		};
+
+		return next();
+	}),
+	respond
+);
+
+router.patch(
+	'/',
+	asyncHandler(async (req, res, next) => {
+		if (req.accountability?.admin !== true) throw new RouteNotFoundError({ path: req.path });
+
+		const extensionManager = await getExtensionManager();
+
+		let keys: PrimaryKey[] = [];
+
+		const service = new ExtensionsService({ accountability: req.accountability, schema: req.schema });
+
+		if (Array.isArray(req.body)) {
+			keys = await service.updateBatch(req.body);
+		} else if (req.body.keys) {
+			keys = await service.updateMany(req.body.keys, req.body.data);
+		} else {
+			keys = await service.updateByQuery(req.body.query, req.body.data);
+		}
+
+		try {
+			await extensionManager.reload();
+
+			res.locals['payload'] = {
+				data: extensionManager.getDisplayExtensions().filter((extension) => keys.includes(extension.name)),
+			};
+		} catch (error: any) {
+			if (error instanceof ForbiddenError) {
 				return next();
 			}
 
@@ -157,7 +155,7 @@
 	'/sources/:chunk',
 	asyncHandler(async (req, res) => {
 		const chunk = req.params['chunk'] as string;
-		const extensionManager = getExtensionManager();
+		const extensionManager = await getExtensionManager();
 
 		let source: string | null;
 
