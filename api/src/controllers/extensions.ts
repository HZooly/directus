import { Router } from 'express';
<<<<<<< HEAD
import asyncHandler from '../utils/async-handler';
import { ForbiddenException, RouteNotFoundException } from '../exceptions';
import { getExtensionManager } from '../extensions/extensions';
import ms from 'ms';
import env from '../env';
import { getCacheControlHeader } from '../utils/get-cache-headers';
import { respond } from '../middleware/respond';
import { PrimaryKey } from '@directus/shared/types';
import { ExtensionsService } from '../extensions/service';
=======
import env from '../env.js';
import { ForbiddenException, RouteNotFoundException } from '../exceptions/index.js';
import { getExtensionManager } from '../extensions/extensions.js';
import { respond } from '../middleware/respond.js';
import asyncHandler from '../utils/async-handler.js';
import { getCacheControlHeader } from '../utils/get-cache-headers.js';
import type { PrimaryKey } from '@directus/types';
import { ExtensionsService } from '../extensions/service.js';
import { getMilliseconds } from '../utils/get-milliseconds.js';
>>>>>>> a76c50b5

const router = Router();

router.get(
	'/',
<<<<<<< HEAD
	asyncHandler(async (req, res, next) => {
		const extensionManager = getExtensionManager();

		const extensions = extensionManager.getDisplayExtensions();

		res.locals.payload = {
			data: extensions,
=======
	asyncHandler(async (_req, res, next) => {
		const extensionManager = getExtensionManager();

		const extensions = extensionManager.getDisplayExtensions();

		res.locals['payload'] = {
			data: extensions,
		};

		return next();
	}),
	respond
);

router.get(
	'/:name',
	asyncHandler(async (req, res, next) => {
		if (req.accountability?.admin !== true) throw new RouteNotFoundException(req.path);

		const name = req.params['name'];

		const extensionManager = getExtensionManager();

		const extension = extensionManager.getDisplayExtension(name);

		res.locals['payload'] = {
			data: extension,
>>>>>>> a76c50b5
		};

		return next();
	}),
	respond
);

<<<<<<< HEAD
router.get(
	'/:name',
	asyncHandler(async (req, res, next) => {
		if (req.accountability?.admin !== true) throw new RouteNotFoundException(req.path);

		const name = req.params.name;
=======
router.patch(
	'/',
	asyncHandler(async (req, res, next) => {
		if (req.accountability?.admin !== true) throw new RouteNotFoundException(req.path);

		const extensionManager = getExtensionManager();

		let keys: PrimaryKey[] = [];

		const service = new ExtensionsService({ accountability: req.accountability, schema: req.schema });

		if (Array.isArray(req.body)) {
			keys = await service.updateBatch(req.body);
		} else if (req.body.keys) {
			keys = await service.updateMany(req.body.keys, req.body.data);
		} else {
			keys = await service.updateByQuery(req.body.query, req.body.data);
		}

		try {
			await extensionManager.reload();

			res.locals['payload'] = {
				data: extensionManager.getDisplayExtensions().filter((extension) => keys.includes(extension.name)),
			};
		} catch (error: any) {
			if (error instanceof ForbiddenException) {
				return next();
			}

			throw error;
		}
>>>>>>> a76c50b5

		return next();
	}),
	respond
);

router.get(
	'/:name',
	asyncHandler(async (req, res, next) => {
		if (req.accountability?.admin !== true) throw new RouteNotFoundException(req.path);

		const name = req.params['name'];

		const extensionManager = getExtensionManager();

		const extension = extensionManager.getDisplayExtension(name);

<<<<<<< HEAD
		res.locals.payload = {
=======
		res.locals['payload'] = {
>>>>>>> a76c50b5
			data: extension,
		};

		return next();
	}),
	respond
);

<<<<<<< HEAD
router.post(
	'/:name/:version?',
	asyncHandler(async (req, res, next) => {
		if (req.accountability?.admin !== true) throw new RouteNotFoundException(req.path);

		const name = req.params.name;
		const version = req.params.version;
		let registry = req.query.registry;

		if (!name) {
			throw new RouteNotFoundException(req.path);
		}

		const extensionManager = getExtensionManager();

		if (extensionManager.installation === null) throw new Error(`Extension installation is disabled`);

		if (typeof registry !== 'string') {
			registry = undefined;
		}

		const extension = extensionManager.getExtension(name);

		if (extension !== undefined) {
			await extensionManager.installation.updateExtension(name);
		} else {
			await extensionManager.installation.installExtension(name, { version, registry });
		}

		await extensionManager.reload();

		return next();
	}),
	respond
);

=======
>>>>>>> a76c50b5
router.patch(
	'/',
	asyncHandler(async (req, res, next) => {
		if (req.accountability?.admin !== true) throw new RouteNotFoundException(req.path);

		const extensionManager = getExtensionManager();

		let keys: PrimaryKey[] = [];

		const service = new ExtensionsService({ accountability: req.accountability, schema: req.schema });

		if (Array.isArray(req.body)) {
			keys = await service.updateBatch(req.body);
		} else if (req.body.keys) {
			keys = await service.updateMany(req.body.keys, req.body.data);
		} else {
			keys = await service.updateByQuery(req.body.query, req.body.data);
		}

		try {
			await extensionManager.reload();

<<<<<<< HEAD
			res.locals.payload = {
=======
			res.locals['payload'] = {
>>>>>>> a76c50b5
				data: extensionManager.getDisplayExtensions().filter((extension) => keys.includes(extension.name)),
			};
		} catch (error: any) {
			if (error instanceof ForbiddenException) {
				return next();
			}

			throw error;
		}

		return next();
	}),
	respond
);

<<<<<<< HEAD
router.delete(
	'/:name',
	asyncHandler(async (req, res, next) => {
		if (req.accountability?.admin !== true) throw new RouteNotFoundException(req.path);

		const name = req.params.name;

		if (!name) {
			throw new RouteNotFoundException(req.path);
		}

		const extensionManager = getExtensionManager();

		if (extensionManager.installation === null) throw new Error(`Extension installation is disabled`);

		await extensionManager.installation.uninstallExtension(name);

		await extensionManager.reload();

		return next();
	}),
	respond
);

=======
>>>>>>> a76c50b5
router.get(
	'/sources/:chunk',
	asyncHandler(async (req, res) => {
		const chunk = req.params['chunk'] as string;
		const extensionManager = getExtensionManager();

		let source: string | null;

		if (chunk === 'index.js') {
			source = extensionManager.getAppExtensions();
		} else {
			source = extensionManager.registration.getAppExtensionChunk(chunk);
		}

		if (source === null) {
			throw new RouteNotFoundException(req.path);
		}

		res.setHeader('Content-Type', 'application/javascript; charset=UTF-8');

		res.setHeader(
			'Cache-Control',
			getCacheControlHeader(req, getMilliseconds(env['EXTENSIONS_CACHE_TTL']), false, false)
		);

		res.setHeader('Vary', 'Origin, Cache-Control');
		res.end(source);
	})
);

export default router;<|MERGE_RESOLUTION|>--- conflicted
+++ resolved
@@ -1,15 +1,4 @@
 import { Router } from 'express';
-<<<<<<< HEAD
-import asyncHandler from '../utils/async-handler';
-import { ForbiddenException, RouteNotFoundException } from '../exceptions';
-import { getExtensionManager } from '../extensions/extensions';
-import ms from 'ms';
-import env from '../env';
-import { getCacheControlHeader } from '../utils/get-cache-headers';
-import { respond } from '../middleware/respond';
-import { PrimaryKey } from '@directus/shared/types';
-import { ExtensionsService } from '../extensions/service';
-=======
 import env from '../env.js';
 import { ForbiddenException, RouteNotFoundException } from '../exceptions/index.js';
 import { getExtensionManager } from '../extensions/extensions.js';
@@ -19,21 +8,11 @@
 import type { PrimaryKey } from '@directus/types';
 import { ExtensionsService } from '../extensions/service.js';
 import { getMilliseconds } from '../utils/get-milliseconds.js';
->>>>>>> a76c50b5
 
 const router = Router();
 
 router.get(
 	'/',
-<<<<<<< HEAD
-	asyncHandler(async (req, res, next) => {
-		const extensionManager = getExtensionManager();
-
-		const extensions = extensionManager.getDisplayExtensions();
-
-		res.locals.payload = {
-			data: extensions,
-=======
 	asyncHandler(async (_req, res, next) => {
 		const extensionManager = getExtensionManager();
 
@@ -61,7 +40,6 @@
 
 		res.locals['payload'] = {
 			data: extension,
->>>>>>> a76c50b5
 		};
 
 		return next();
@@ -69,14 +47,42 @@
 	respond
 );
 
-<<<<<<< HEAD
-router.get(
-	'/:name',
+router.post(
+	'/:name/:version?',
 	asyncHandler(async (req, res, next) => {
 		if (req.accountability?.admin !== true) throw new RouteNotFoundException(req.path);
 
 		const name = req.params.name;
-=======
+		const version = req.params.version;
+		let registry = req.query.registry;
+
+		if (!name) {
+			throw new RouteNotFoundException(req.path);
+		}
+
+		const extensionManager = getExtensionManager();
+
+		if (extensionManager.installation === null) throw new Error(`Extension installation is disabled`);
+
+		if (typeof registry !== 'string') {
+			registry = undefined;
+		}
+
+		const extension = extensionManager.getExtension(name);
+
+		if (extension !== undefined) {
+			await extensionManager.installation.updateExtension(name);
+		} else {
+			await extensionManager.installation.installExtension(name, { version, registry });
+		}
+
+		await extensionManager.reload();
+
+		return next();
+	}),
+	respond
+);
+
 router.patch(
 	'/',
 	asyncHandler(async (req, res, next) => {
@@ -109,29 +115,48 @@
 
 			throw error;
 		}
->>>>>>> a76c50b5
-
-		return next();
-	}),
-	respond
-);
-
-router.get(
+
+		return next();
+	}),
+	respond
+);
+
+router.delete(
 	'/:name',
 	asyncHandler(async (req, res, next) => {
 		if (req.accountability?.admin !== true) throw new RouteNotFoundException(req.path);
 
+		const name = req.params.name;
+
+		if (!name) {
+			throw new RouteNotFoundException(req.path);
+		}
+
+		const extensionManager = getExtensionManager();
+
+		if (extensionManager.installation === null) throw new Error(`Extension installation is disabled`);
+
+		await extensionManager.installation.uninstallExtension(name);
+
+		await extensionManager.reload();
+
+		return next();
+	}),
+	respond
+);
+
+router.get(
+	'/:name',
+	asyncHandler(async (req, res, next) => {
+		if (req.accountability?.admin !== true) throw new RouteNotFoundException(req.path);
+
 		const name = req.params['name'];
 
 		const extensionManager = getExtensionManager();
 
 		const extension = extensionManager.getDisplayExtension(name);
 
-<<<<<<< HEAD
-		res.locals.payload = {
-=======
 		res.locals['payload'] = {
->>>>>>> a76c50b5
 			data: extension,
 		};
 
@@ -140,45 +165,6 @@
 	respond
 );
 
-<<<<<<< HEAD
-router.post(
-	'/:name/:version?',
-	asyncHandler(async (req, res, next) => {
-		if (req.accountability?.admin !== true) throw new RouteNotFoundException(req.path);
-
-		const name = req.params.name;
-		const version = req.params.version;
-		let registry = req.query.registry;
-
-		if (!name) {
-			throw new RouteNotFoundException(req.path);
-		}
-
-		const extensionManager = getExtensionManager();
-
-		if (extensionManager.installation === null) throw new Error(`Extension installation is disabled`);
-
-		if (typeof registry !== 'string') {
-			registry = undefined;
-		}
-
-		const extension = extensionManager.getExtension(name);
-
-		if (extension !== undefined) {
-			await extensionManager.installation.updateExtension(name);
-		} else {
-			await extensionManager.installation.installExtension(name, { version, registry });
-		}
-
-		await extensionManager.reload();
-
-		return next();
-	}),
-	respond
-);
-
-=======
->>>>>>> a76c50b5
 router.patch(
 	'/',
 	asyncHandler(async (req, res, next) => {
@@ -201,11 +187,7 @@
 		try {
 			await extensionManager.reload();
 
-<<<<<<< HEAD
-			res.locals.payload = {
-=======
 			res.locals['payload'] = {
->>>>>>> a76c50b5
 				data: extensionManager.getDisplayExtensions().filter((extension) => keys.includes(extension.name)),
 			};
 		} catch (error: any) {
@@ -221,33 +203,6 @@
 	respond
 );
 
-<<<<<<< HEAD
-router.delete(
-	'/:name',
-	asyncHandler(async (req, res, next) => {
-		if (req.accountability?.admin !== true) throw new RouteNotFoundException(req.path);
-
-		const name = req.params.name;
-
-		if (!name) {
-			throw new RouteNotFoundException(req.path);
-		}
-
-		const extensionManager = getExtensionManager();
-
-		if (extensionManager.installation === null) throw new Error(`Extension installation is disabled`);
-
-		await extensionManager.installation.uninstallExtension(name);
-
-		await extensionManager.reload();
-
-		return next();
-	}),
-	respond
-);
-
-=======
->>>>>>> a76c50b5
 router.get(
 	'/sources/:chunk',
 	asyncHandler(async (req, res) => {
