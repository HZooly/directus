--- conflicted
+++ resolved
@@ -1,27 +1,13 @@
-<<<<<<< HEAD
-import { Router } from 'express';
-import env from '../env';
-import { ForbiddenException, RouteNotFoundException } from '../exceptions';
-import { getExtensionManager } from '../extensions/extensions';
-import { respond } from '../middleware/respond';
-import asyncHandler from '../utils/async-handler';
-import { getCacheControlHeader } from '../utils/get-cache-headers';
-import { PrimaryKey } from '@directus/shared/types';
-import { ExtensionsService } from '../extensions/service';
-import { getMilliseconds } from '../utils/get-milliseconds';
-=======
-import { EXTENSION_TYPES } from '@directus/constants';
-import type { Plural } from '@directus/types';
-import { depluralize, isIn } from '@directus/utils';
 import { Router } from 'express';
 import env from '../env.js';
-import { RouteNotFoundException } from '../exceptions/index.js';
-import { getExtensionManager } from '../extensions.js';
+import { ForbiddenException, RouteNotFoundException } from '../exceptions/index.js';
+import { getExtensionManager } from '../extensions/extensions.js';
 import { respond } from '../middleware/respond.js';
 import asyncHandler from '../utils/async-handler.js';
 import { getCacheControlHeader } from '../utils/get-cache-headers.js';
+import type { PrimaryKey } from '@directus/types';
+import { ExtensionsService } from '../extensions/service.js';
 import { getMilliseconds } from '../utils/get-milliseconds.js';
->>>>>>> 2da439b8
 
 const router = Router();
 
@@ -42,18 +28,17 @@
 );
 
 router.get(
-<<<<<<< HEAD
 	'/:name',
 	asyncHandler(async (req, res, next) => {
 		if (req.accountability?.admin !== true) throw new RouteNotFoundException(req.path);
 
-		const name = req.params.name;
+		const name = req.params['name'];
 
 		const extensionManager = getExtensionManager();
 
 		const extension = extensionManager.getDisplayExtension(name);
 
-		res.locals.payload = {
+		res.locals['payload'] = {
 			data: extension,
 		};
 
@@ -84,7 +69,7 @@
 		try {
 			await extensionManager.reload();
 
-			res.locals.payload = {
+			res.locals['payload'] = {
 				data: extensionManager.getDisplayExtensions().filter((extension) => keys.includes(extension.name)),
 			};
 		} catch (error: any) {
@@ -101,10 +86,65 @@
 );
 
 router.get(
-	'/sources/index.js',
-=======
+	'/:name',
+	asyncHandler(async (req, res, next) => {
+		if (req.accountability?.admin !== true) throw new RouteNotFoundException(req.path);
+
+		const name = req.params['name'];
+
+		const extensionManager = getExtensionManager();
+
+		const extension = extensionManager.getDisplayExtension(name);
+
+		res.locals['payload'] = {
+			data: extension,
+		};
+
+		return next();
+	}),
+	respond
+);
+
+router.patch(
+	'/',
+	asyncHandler(async (req, res, next) => {
+		if (req.accountability?.admin !== true) throw new RouteNotFoundException(req.path);
+
+		const extensionManager = getExtensionManager();
+
+		let keys: PrimaryKey[] = [];
+
+		const service = new ExtensionsService({ accountability: req.accountability, schema: req.schema });
+
+		if (Array.isArray(req.body)) {
+			keys = await service.updateBatch(req.body);
+		} else if (req.body.keys) {
+			keys = await service.updateMany(req.body.keys, req.body.data);
+		} else {
+			keys = await service.updateByQuery(req.body.query, req.body.data);
+		}
+
+		try {
+			await extensionManager.reload();
+
+			res.locals['payload'] = {
+				data: extensionManager.getDisplayExtensions().filter((extension) => keys.includes(extension.name)),
+			};
+		} catch (error: any) {
+			if (error instanceof ForbiddenException) {
+				return next();
+			}
+
+			throw error;
+		}
+
+		return next();
+	}),
+	respond
+);
+
+router.get(
 	'/sources/:chunk',
->>>>>>> 2da439b8
 	asyncHandler(async (req, res) => {
 		const chunk = req.params['chunk'] as string;
 		const extensionManager = getExtensionManager();
@@ -114,7 +154,7 @@
 		if (chunk === 'index.js') {
 			source = extensionManager.getAppExtensions();
 		} else {
-			source = extensionManager.getAppExtensionChunk(chunk);
+			source = extensionManager.registration.getAppExtensionChunk(chunk);
 		}
 
 		if (source === null) {
