--- conflicted
+++ resolved
@@ -1,3 +1,4 @@
+import { useEnv } from '@directus/env';
 import formatTitle from '@directus/format-title';
 import fse from 'fs-extra';
 import type { Knex } from 'knex';
@@ -6,24 +7,19 @@
 import { fileURLToPath } from 'node:url';
 import path from 'path';
 import { flushCaches } from '../../cache.js';
-<<<<<<< HEAD
-import env from '../../env.js';
-import logger from '../../logger.js';
-=======
-import { getExtensionsPath } from '../../extensions/lib/get-extensions-path.js';
 import { useLogger } from '../../logger.js';
->>>>>>> 32dded9f
 import type { Migration } from '../../types/index.js';
 import getModuleDefault from '../../utils/get-module-default.js';
 
 const __dirname = dirname(fileURLToPath(import.meta.url));
 
 export default async function run(database: Knex, direction: 'up' | 'down' | 'latest', log = true): Promise<void> {
+	const env = useEnv();
 	const logger = useLogger();
 
 	let migrationFiles = await fse.readdir(__dirname);
 
-	const customMigrationsPath = path.resolve(env['MIGRATIONS_PATH']);
+	const customMigrationsPath = path.resolve(env['MIGRATIONS_PATH'] as string);
 
 	let customMigrationFiles =
 		((await fse.pathExists(customMigrationsPath)) && (await fse.readdir(customMigrationsPath))) || [];
