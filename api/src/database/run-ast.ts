--- conflicted
+++ resolved
@@ -8,12 +8,8 @@
 import { PayloadService } from '../services/payload';
 import { AST, ASTNode, FieldNode, FunctionFieldNode, JsonFieldNode, M2ONode, NestedCollectionNode } from '../types/ast';
 import { applyFunctionToColumnName } from '../utils/apply-function-to-column-name';
-<<<<<<< HEAD
 import applyQuery, { applyLimit, applySort, ColumnSortRecord } from '../utils/apply-query';
 import { generateAlias } from '../utils/generate-alias';
-=======
-import applyQuery, { applyLimit, applySort, ColumnSortRecord, generateAlias } from '../utils/apply-query';
->>>>>>> 4fea7c47
 import { getCollectionFromAlias } from '../utils/get-collection-from-alias';
 import { getColumn } from '../utils/get-column';
 import { AliasMap } from '../utils/get-column-path';
@@ -256,7 +252,6 @@
 	const preProcess = getColumnPreprocessor(knex, schema, table);
 	const queryCopy = clone(query);
 	const helpers = getHelpers(knex);
-<<<<<<< HEAD
 
 	const jsonNodes = fieldNodes.filter((node) => node.type === 'jsonField') as JsonFieldNode[];
 	const regularNodes = fieldNodes.filter((node) => node.type !== 'jsonField') as (
@@ -264,20 +259,13 @@
 		| FunctionFieldNode
 		| M2ONode
 	)[];
-=======
->>>>>>> 4fea7c47
 
 	queryCopy.limit = typeof queryCopy.limit === 'number' ? queryCopy.limit : 100;
 
 	// Queries with aggregates and groupBy will not have duplicate result
 	if (queryCopy.aggregate || queryCopy.group) {
-<<<<<<< HEAD
 		const flatQuery = knex.select(regularNodes.map(preProcess)).from(table);
 		return await applyQuery(knex, table, flatQuery, queryCopy, schema, jsonHelper).query;
-=======
-		const flatQuery = knex.select(fieldNodes.map(preProcess)).from(table);
-		return await applyQuery(knex, table, flatQuery, queryCopy, schema).query;
->>>>>>> 4fea7c47
 	}
 
 	const primaryKey = schema.collections[table].primary;
@@ -295,11 +283,7 @@
 		}
 	}
 
-<<<<<<< HEAD
-	const { hasMultiRelationalFilter } = applyQuery(knex, table, dbQuery, queryCopy, schema, jsonHelper, {
-=======
-	const { hasMultiRelationalFilter } = await applyQuery(knex, table, dbQuery, queryCopy, schema, {
->>>>>>> 4fea7c47
+	const { hasMultiRelationalFilter } = await applyQuery(knex, table, dbQuery, queryCopy, schema, jsonHelper, {
 		aliasMap,
 		isInnerQuery: true,
 		hasMultiRelationalSort,
@@ -310,7 +294,6 @@
 	if (needsInnerQuery) {
 		dbQuery.select(`${table}.${primaryKey}`).distinct();
 	} else {
-<<<<<<< HEAD
 		dbQuery.select(regularNodes.map(preProcess));
 	}
 
@@ -318,9 +301,6 @@
 		jsonHelper.preProcess(dbQuery, table);
 	} else {
 		dbQuery.from(table);
-=======
-		dbQuery.select(fieldNodes.map(preProcess));
->>>>>>> 4fea7c47
 	}
 
 	if (sortRecords) {
@@ -396,11 +376,7 @@
 	if (!needsInnerQuery) return dbQuery;
 
 	const wrapperQuery = knex
-<<<<<<< HEAD
 		.select(regularNodes.map(preProcess))
-=======
-		.select(fieldNodes.map(preProcess))
->>>>>>> 4fea7c47
 		.from(table)
 		.innerJoin(knex.raw('??', dbQuery.as('inner')), `${table}.${primaryKey}`, `inner.${primaryKey}`);
 
