table: directus_collections

fields:
  - field: collection_divider
    special:
      - alias
      - no-data
    interface: presentation-divider
    options:
      icon: box
      title: $t:field_options.directus_collections.collection_setup
    width: full

  - field: collection
    interface: input
    options:
      font: monospace
    readonly: true
    width: half

  - field: note
    interface: input
    options:
      placeholder: $t:field_options.directus_collections.note_placeholder
    width: half

  - field: icon
    interface: select-icon
    options:
    width: half

  - field: color
    interface: select-color
    options:
      placeholder: $t:interfaces.select-color.placeholder
    width: half

  - field: display_template
    interface: system-display-template
    options:
      collectionField: collection
    width: full

  - field: hidden
    special:
      - cast-boolean
    interface: boolean
    options:
      label: $t:field_options.directus_collections.hidden_label
    width: half

  - field: singleton
    special:
      - cast-boolean
    interface: boolean
    options:
      label: $t:singleton_label
    width: half

  - field: translations
    special:
      - cast-json
    interface: list
    options:
      template: '{{ translation }} ({{ language }})'
      fields:
        - field: language
          name: $t:language
          type: string
          schema:
            default_value: en-US
          meta:
            interface: system-language
            width: half
            required: true
        - field: translation
          name: $t:field_options.directus_collections.collection_name
          type: string
          meta:
            interface: input
            width: half
            required: true
            options:
              placeholder: $t:field_options.directus_collections.translation_placeholder
        - field: singular
          name: $t:field_options.directus_collections.singular_unit
          type: string
          meta:
            interface: input
            width: half
            options:
              placeholder: $t:field_options.directus_collections.translation_placeholder
        - field: plural
          name: $t:field_options.directus_collections.plural_unit
          type: string
          meta:
            interface: input
            width: half
            options:
              placeholder: $t:field_options.directus_collections.translation_placeholder
    width: full

  - field: preview_divider
    special:
      - alias
      - no-data
    interface: presentation-divider
    options:
      icon: preview
      title: $t:field_options.directus_collections.preview_divider
    width: full

  - field: preview_url
    interface: system-display-template
    options:
      collectionField: collection
<<<<<<< HEAD
      injectBranchField: true
=======
      injectVersionField: true
>>>>>>> 6d14efbc
    width: full

  - field: content_versioning_divider
    special:
      - alias
      - no-data
    interface: presentation-divider
    options:
<<<<<<< HEAD
      icon: update
      title: $t:field_options.directus_collections.content_versioning_divider
    width: full

  - field: branches_enabled
=======
      icon: published_with_changes
      title: $t:field_options.directus_collections.content_versioning_divider
    width: full

  - field: versioning
>>>>>>> 6d14efbc
    interface: boolean
    special:
      - cast-boolean
    options:
<<<<<<< HEAD
      label: $t:field_options.directus_collections.enable_branches
=======
      label: $t:field_options.directus_collections.enable_versioning
>>>>>>> 6d14efbc
    width: half

  - field: archive_divider
    special:
      - alias
      - no-data
    interface: presentation-divider
    options:
      icon: archive
      title: $t:field_options.directus_collections.archive_divider
    width: full

  - field: archive_field
    interface: system-field
    options:
      collectionField: collection
      allowNone: true
      placeholder: $t:field_options.directus_collections.archive_field_placeholder
    width: half

  - field: archive_app_filter
    interface: boolean
    special:
      - cast-boolean
    options:
      label: $t:field_options.directus_collections.archive_app_filter
    width: half

  - field: archive_value
    interface: input
    options:
      font: monospace
      iconRight: archive
      placeholder: $t:field_options.directus_collections.archive_value
    width: half

  - field: unarchive_value
    interface: input
    options:
      font: monospace
      iconRight: unarchive
      placeholder: $t:field_options.directus_collections.unarchive_value
    width: half

  - field: sort_divider
    special:
      - alias
      - no-data
    interface: presentation-divider
    options:
      icon: sort
      title: $t:field_options.directus_collections.sort_divider
    width: full

  - field: sort_field
    interface: system-field
    options:
      collectionField: collection
      placeholder: $t:field_options.directus_collections.sort_field
      typeAllowList:
        - float
        - decimal
        - integer
      allowNone: true
      allowPrimaryKey: false
      allowForeignKeys: false
    width: half

  - field: accountability_divider
    special:
      - alias
      - no-data
    interface: presentation-divider
    options:
      icon: admin_panel_settings
      title: $t:field_options.directus_collections.accountability_divider
    width: full

  - field: accountability
    interface: select-dropdown
    options:
      choices:
        - text: $t:field_options.directus_collections.track_activity_revisions
          value: all
        - text: $t:field_options.directus_collections.only_track_activity
          value: activity
        - text: $t:field_options.directus_collections.do_not_track_anything
          value: null
    width: half

  - field: duplication_divider
    special:
      - alias
      - no-data
    interface: presentation-divider
    options:
      icon: content_copy
      title: $t:field_options.directus_collections.duplication_divider

  - field: item_duplication_fields
    special:
      - cast-json
    interface: system-field-tree
    options:
      collectionField: collection

  - field: sort
    hidden: true

  - field: group
    hidden: true

  - field: collapse
    hidden: true<|MERGE_RESOLUTION|>--- conflicted
+++ resolved
@@ -114,11 +114,7 @@
     interface: system-display-template
     options:
       collectionField: collection
-<<<<<<< HEAD
-      injectBranchField: true
-=======
       injectVersionField: true
->>>>>>> 6d14efbc
     width: full
 
   - field: content_versioning_divider
@@ -127,28 +123,16 @@
       - no-data
     interface: presentation-divider
     options:
-<<<<<<< HEAD
-      icon: update
-      title: $t:field_options.directus_collections.content_versioning_divider
-    width: full
-
-  - field: branches_enabled
-=======
       icon: published_with_changes
       title: $t:field_options.directus_collections.content_versioning_divider
     width: full
 
   - field: versioning
->>>>>>> 6d14efbc
-    interface: boolean
-    special:
-      - cast-boolean
-    options:
-<<<<<<< HEAD
-      label: $t:field_options.directus_collections.enable_branches
-=======
+    interface: boolean
+    special:
+      - cast-boolean
+    options:
       label: $t:field_options.directus_collections.enable_versioning
->>>>>>> 6d14efbc
     width: half
 
   - field: archive_divider
