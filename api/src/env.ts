/**
 * @NOTE
 * For all possible keys, see: https://docs.directus.io/self-hosted/config-options/
 */

import { JAVASCRIPT_FILE_EXTS } from '@directus/constants';
import { parseJSON, toArray } from '@directus/utils';
import dotenv from 'dotenv';
import fs from 'fs';
import { clone, toNumber, toString } from 'lodash-es';
import { createRequire } from 'node:module';
import { pathToFileURL } from 'node:url';
import path from 'path';
import getModuleDefault from './utils/get-module-default.js';
import { requireYAML } from './utils/require-yaml.js';
import { toBoolean } from './utils/to-boolean.js';

const require = createRequire(import.meta.url);

// keeping this here for now to prevent a circular import to constants.ts
const allowedEnvironmentVars = [
	// general
	'CONFIG_PATH',
	'HOST',
	'PORT',
	'PUBLIC_URL',
	'LOG_LEVEL',
	'LOG_STYLE',
	'LOG_HTTP_IGNORE_PATHS',
	'MAX_PAYLOAD_SIZE',
	'ROOT_REDIRECT',
	'SERVE_APP',
	'GRAPHQL_INTROSPECTION',
	'MAX_BATCH_MUTATION',
	'LOGGER_.+',
	'QUERY_LIMIT_MAX',
	'QUERY_LIMIT_DEFAULT',
	'ROBOTS_TXT',
	'TEMP_PATH',

	// server
	'SERVER_.+',

	// database
	'DB_.+',

	// security
	'KEY',
	'SECRET',
	'ACCESS_TOKEN_TTL',
	'REFRESH_TOKEN_TTL',
	'REFRESH_TOKEN_COOKIE_DOMAIN',
	'REFRESH_TOKEN_COOKIE_SECURE',
	'REFRESH_TOKEN_COOKIE_SAME_SITE',
	'REFRESH_TOKEN_COOKIE_NAME',

	'REDIS',
	'REDIS_HOST',
	'REDIS_PORT',
	'REDIS_USERNAME',
	'REDIS_PASSWORD',
	'REDIS_DB',

	'LOGIN_STALL_TIME',
	'PASSWORD_RESET_URL_ALLOW_LIST',
	'USER_INVITE_URL_ALLOW_LIST',
	'IP_TRUST_PROXY',
	'IP_CUSTOM_HEADER',
	'ASSETS_CONTENT_SECURITY_POLICY',
	'IMPORT_IP_DENY_LIST',
	'CONTENT_SECURITY_POLICY_.+',
	'HSTS_.+',

	// hashing
	'HASH_.+',

	// cors
	'CORS_ENABLED',
	'CORS_ORIGIN',
	'CORS_METHODS',
	'CORS_ALLOWED_HEADERS',
	'CORS_EXPOSED_HEADERS',
	'CORS_CREDENTIALS',
	'CORS_MAX_AGE',

	// rate limiting
	'RATE_LIMITER_GLOBAL_.+',
	'RATE_LIMITER_.+',

	// cache
	'CACHE_ENABLED',
	'CACHE_TTL',
	'CACHE_CONTROL_S_MAXAGE',
	'CACHE_AUTO_PURGE',
	'CACHE_AUTO_PURGE_IGNORE_LIST',
	'CACHE_SYSTEM_TTL',
	'CACHE_SCHEMA',
	'CACHE_PERMISSIONS',
	'CACHE_NAMESPACE',
	'CACHE_STORE',
	'CACHE_STATUS_HEADER',
	'CACHE_VALUE_MAX_SIZE',
	'CACHE_SKIP_ALLOWED',
	'CACHE_HEALTHCHECK_THRESHOLD',

	// storage
	'STORAGE_LOCATIONS',
	'STORAGE_.+_DRIVER',
	'STORAGE_.+_ROOT',
	'STORAGE_.+_KEY',
	'STORAGE_.+_SECRET',
	'STORAGE_.+_BUCKET',
	'STORAGE_.+_REGION',
	'STORAGE_.+_ENDPOINT',
	'STORAGE_.+_ACL',
	'STORAGE_.+_CONTAINER_NAME',
	'STORAGE_.+_SERVER_SIDE_ENCRYPTION',
	'STORAGE_.+_ACCOUNT_NAME',
	'STORAGE_.+_ACCOUNT_KEY',
	'STORAGE_.+_ENDPOINT',
	'STORAGE_.+_KEY_FILENAME',
	'STORAGE_.+_BUCKET',
	'STORAGE_.+_HEALTHCHECK_THRESHOLD',
	// metadata
	'FILE_METADATA_ALLOW_LIST',

	// files
	'FILES_MAX_UPLOAD_SIZE',
	'FILES_CONTENT_TYPE_ALLOW_LIST',

	// assets
	'ASSETS_CACHE_TTL',
	'ASSETS_TRANSFORM_MAX_CONCURRENT',
	'ASSETS_TRANSFORM_IMAGE_MAX_DIMENSION',
	'ASSETS_TRANSFORM_MAX_OPERATIONS',
	'ASSETS_TRANSFORM_TIMEOUT',
	'ASSETS_CONTENT_SECURITY_POLICY',
	'ASSETS_INVALID_IMAGE_SENSITIVITY_LEVEL',

	// auth
	'AUTH_PROVIDERS',
	'AUTH_DISABLE_DEFAULT',
	'AUTH_.+_DRIVER',
	'AUTH_.+_CLIENT_ID',
	'AUTH_.+_CLIENT_SECRET',
	'AUTH_.+_SCOPE',
	'AUTH_.+_AUTHORIZE_URL',
	'AUTH_.+_ACCESS_URL',
	'AUTH_.+_PROFILE_URL',
	'AUTH_.+_IDENTIFIER_KEY',
	'AUTH_.+_EMAIL_KEY',
	'AUTH_.+_FIRST_NAME_KEY',
	'AUTH_.+_LAST_NAME_KEY',
	'AUTH_.+_ALLOW_PUBLIC_REGISTRATION',
	'AUTH_.+_DEFAULT_ROLE_ID',
	'AUTH_.+_ICON',
	'AUTH_.+_LABEL',
	'AUTH_.+_PARAMS',
	'AUTH_.+_ISSUER_URL',
	'AUTH_.+_AUTH_REQUIRE_VERIFIED_EMAIL',
	'AUTH_.+_CLIENT_URL',
	'AUTH_.+_BIND_DN',
	'AUTH_.+_BIND_PASSWORD',
	'AUTH_.+_USER_DN',
	'AUTH_.+_USER_ATTRIBUTE',
	'AUTH_.+_USER_SCOPE',
	'AUTH_.+_MAIL_ATTRIBUTE',
	'AUTH_.+_FIRST_NAME_ATTRIBUTE',
	'AUTH_.+_LAST_NAME_ATTRIBUTE',
	'AUTH_.+_GROUP_DN',
	'AUTH_.+_GROUP_ATTRIBUTE',
	'AUTH_.+_GROUP_SCOPE',
	'AUTH_.+_IDP.+',
	'AUTH_.+_SP.+',

	// extensions
	'PACKAGE_FILE_LOCATION',
	'EXTENSIONS_LOCATION',
	'EXTENSIONS_PATH',
	'EXTENSIONS_MUST_LOAD',
	'EXTENSIONS_AUTO_RELOAD',
	'EXTENSIONS_CACHE_TTL',
	'EXTENSIONS_SANDBOX_MEMORY',
	'EXTENSIONS_SANDBOX_TIMEOUT',

	// migrations
	'MIGRATIONS_PATH',

	// messenger
	'MESSENGER_STORE',
	'MESSENGER_NAMESPACE',

	// synchronization
	'SYNCHRONIZATION_STORE',
	'SYNCHRONIZATION_NAMESPACE',

	// emails
	'EMAIL_FROM',
	'EMAIL_TRANSPORT',
	'EMAIL_VERIFY_SETUP',
	'EMAIL_SENDMAIL_NEW_LINE',
	'EMAIL_SENDMAIL_PATH',
	'EMAIL_SMTP_NAME',
	'EMAIL_SMTP_HOST',
	'EMAIL_SMTP_PORT',
	'EMAIL_SMTP_USER',
	'EMAIL_SMTP_PASSWORD',
	'EMAIL_SMTP_POOL',
	'EMAIL_SMTP_SECURE',
	'EMAIL_SMTP_IGNORE_TLS',
	'EMAIL_MAILGUN_API_KEY',
	'EMAIL_MAILGUN_DOMAIN',
	'EMAIL_MAILGUN_HOST',
	'EMAIL_SENDGRID_API_KEY',
	'EMAIL_SES_CREDENTIALS__ACCESS_KEY_ID',
	'EMAIL_SES_CREDENTIALS__SECRET_ACCESS_KEY',
	'EMAIL_SES_REGION',

	// admin account
	'ADMIN_EMAIL',
	'ADMIN_PASSWORD',

	// telemetry
	'TELEMETRY',
<<<<<<< HEAD
	'SHOW_ADMIN_ONBOARDING',
=======

>>>>>>> 0fbb899c
	// limits & optimization
	'RELATIONAL_BATCH_SIZE',
	'EXPORT_BATCH_SIZE',

	// flows
	'FLOWS_ENV_ALLOW_LIST',
	'FLOWS_RUN_SCRIPT_MAX_MEMORY',
	'FLOWS_RUN_SCRIPT_TIMEOUT',

	// websockets
	'WEBSOCKETS_.+',
].map((name) => new RegExp(`^${name}$`));

const acceptedEnvTypes = ['string', 'number', 'regex', 'array', 'json'];

export const defaults: Record<string, any> = {
	CONFIG_PATH: path.resolve(process.cwd(), '.env'),

	HOST: '0.0.0.0',
	PORT: 8055,
	PUBLIC_URL: '/',
	MAX_PAYLOAD_SIZE: '1mb',
	MAX_RELATIONAL_DEPTH: 10,
	QUERY_LIMIT_DEFAULT: 100,
	MAX_BATCH_MUTATION: Infinity,
	ROBOTS_TXT: 'User-agent: *\nDisallow: /',

	TEMP_PATH: './node_modules/.directus',

	DB_EXCLUDE_TABLES: 'spatial_ref_sys,sysdiagrams',

	STORAGE_LOCATIONS: 'local',
	STORAGE_LOCAL_DRIVER: 'local',
	STORAGE_LOCAL_ROOT: './uploads',

	RATE_LIMITER_ENABLED: false,
	RATE_LIMITER_POINTS: 50,
	RATE_LIMITER_DURATION: 1,
	RATE_LIMITER_STORE: 'memory',

	RATE_LIMITER_GLOBAL_ENABLED: false,
	RATE_LIMITER_GLOBAL_POINTS: 1000,
	RATE_LIMITER_GLOBAL_DURATION: 1,
	RATE_LIMITER_GLOBAL_STORE: 'memory',

	ACCESS_TOKEN_TTL: '15m',
	REFRESH_TOKEN_TTL: '7d',
	REFRESH_TOKEN_COOKIE_SECURE: false,
	REFRESH_TOKEN_COOKIE_SAME_SITE: 'lax',
	REFRESH_TOKEN_COOKIE_NAME: 'directus_refresh_token',

	LOGIN_STALL_TIME: 500,
	SERVER_SHUTDOWN_TIMEOUT: 1000,

	ROOT_REDIRECT: './admin',

	CORS_ENABLED: false,
	CORS_ORIGIN: false,
	CORS_METHODS: 'GET,POST,PATCH,DELETE',
	CORS_ALLOWED_HEADERS: 'Content-Type,Authorization',
	CORS_EXPOSED_HEADERS: 'Content-Range',
	CORS_CREDENTIALS: true,
	CORS_MAX_AGE: 18000,

	CACHE_ENABLED: false,
	CACHE_STORE: 'memory',
	CACHE_TTL: '5m',
	CACHE_NAMESPACE: 'system-cache',
	CACHE_AUTO_PURGE: false,
	CACHE_AUTO_PURGE_IGNORE_LIST: 'directus_activity,directus_presets',
	CACHE_CONTROL_S_MAXAGE: '0',
	CACHE_SCHEMA: true,
	CACHE_PERMISSIONS: true,
	CACHE_VALUE_MAX_SIZE: false,
	CACHE_SKIP_ALLOWED: false,

	AUTH_PROVIDERS: '',
	AUTH_DISABLE_DEFAULT: false,

	PACKAGE_FILE_LOCATION: '.',
	EXTENSIONS_PATH: './extensions',
	EXTENSIONS_MUST_LOAD: false,
	EXTENSIONS_AUTO_RELOAD: false,
	EXTENSIONS_SANDBOX_MEMORY: 100,
	EXTENSIONS_SANDBOX_TIMEOUT: 1000,

	MIGRATIONS_PATH: './migrations',

	EMAIL_FROM: 'no-reply@example.com',
	EMAIL_VERIFY_SETUP: true,
	EMAIL_TRANSPORT: 'sendmail',
	EMAIL_SENDMAIL_NEW_LINE: 'unix',
	EMAIL_SENDMAIL_PATH: '/usr/sbin/sendmail',

	TELEMETRY: true,
	SHOW_ADMIN_ONBOARDING: true,

	ASSETS_CACHE_TTL: '30d',
	ASSETS_TRANSFORM_MAX_CONCURRENT: 25,
	ASSETS_TRANSFORM_IMAGE_MAX_DIMENSION: 6000,
	ASSETS_TRANSFORM_MAX_OPERATIONS: 5,
	ASSETS_TRANSFORM_TIMEOUT: '7500ms',
	ASSETS_INVALID_IMAGE_SENSITIVITY_LEVEL: 'warning',

	IP_TRUST_PROXY: true,
	IP_CUSTOM_HEADER: false,

	IMPORT_IP_DENY_LIST: ['0.0.0.0', '169.254.169.254'],

	SERVE_APP: true,

	RELATIONAL_BATCH_SIZE: 25000,

	EXPORT_BATCH_SIZE: 5000,

	FILE_METADATA_ALLOW_LIST: 'ifd0.Make,ifd0.Model,exif.FNumber,exif.ExposureTime,exif.FocalLength,exif.ISO',

	GRAPHQL_INTROSPECTION: true,

	WEBSOCKETS_ENABLED: false,
	WEBSOCKETS_REST_ENABLED: true,
	WEBSOCKETS_REST_AUTH: 'handshake',
	WEBSOCKETS_REST_AUTH_TIMEOUT: 10,
	WEBSOCKETS_REST_PATH: '/websocket',
	WEBSOCKETS_GRAPHQL_ENABLED: true,
	WEBSOCKETS_GRAPHQL_AUTH: 'handshake',
	WEBSOCKETS_GRAPHQL_AUTH_TIMEOUT: 10,
	WEBSOCKETS_GRAPHQL_PATH: '/graphql',
	WEBSOCKETS_HEARTBEAT_ENABLED: true,
	WEBSOCKETS_HEARTBEAT_PERIOD: 30,

	FLOWS_ENV_ALLOW_LIST: false,
	FLOWS_RUN_SCRIPT_MAX_MEMORY: 32,
	FLOWS_RUN_SCRIPT_TIMEOUT: 10000,

	PRESSURE_LIMITER_ENABLED: true,
	PRESSURE_LIMITER_SAMPLE_INTERVAL: 250,
	PRESSURE_LIMITER_MAX_EVENT_LOOP_UTILIZATION: 0.99,
	PRESSURE_LIMITER_MAX_EVENT_LOOP_DELAY: 500,
	PRESSURE_LIMITER_MAX_MEMORY_RSS: false,
	PRESSURE_LIMITER_MAX_MEMORY_HEAP_USED: false,
	PRESSURE_LIMITER_RETRY_AFTER: false,

	FILES_MIME_TYPE_ALLOW_LIST: '*/*',
};

/**
 * Allows us to force certain environment variable into a type, instead of relying
 * on the auto-parsed type in processValues.
 */
const typeMap: Record<string, string> = {
	HOST: 'string',
	PORT: 'string',

	DB_NAME: 'string',
	DB_USER: 'string',
	DB_PASSWORD: 'string',
	DB_DATABASE: 'string',
	DB_PORT: 'number',

	DB_EXCLUDE_TABLES: 'array',

	CACHE_SKIP_ALLOWED: 'boolean',
	CACHE_AUTO_PURGE_IGNORE_LIST: 'array',

	IMPORT_IP_DENY_LIST: 'array',

	FILE_METADATA_ALLOW_LIST: 'array',

	GRAPHQL_INTROSPECTION: 'boolean',

	MAX_BATCH_MUTATION: 'number',

	SERVER_SHUTDOWN_TIMEOUT: 'number',

	LOG_HTTP_IGNORE_PATHS: 'array',
};

let env: Record<string, any> = {
	...defaults,
	...process.env,
	...(await processConfiguration()),
};

process.env = env;

env = processValues(env);

export default env;

/**
 * When changes have been made during runtime, like in the CLI, we can refresh the env object with
 * the newly created variables
 */
export async function refreshEnv(): Promise<void> {
	env = {
		...defaults,
		...process.env,
		...(await processConfiguration()),
	};

	process.env = env;

	env = processValues(env);
}

async function processConfiguration() {
	const configPath = path.resolve(process.env['CONFIG_PATH'] || defaults['CONFIG_PATH']);

	if (fs.existsSync(configPath) === false) return {};

	const fileExt = path.extname(configPath).toLowerCase().substring(1);

	if ((JAVASCRIPT_FILE_EXTS as readonly string[]).includes(fileExt)) {
		const data = await import(pathToFileURL(configPath).toString());
		const config = getModuleDefault(data);

		if (typeof config === 'function') {
			return config(process.env);
		} else if (typeof config === 'object') {
			return config;
		}

		throw new Error(
			`Invalid JS configuration file export type. Requires one of "function", "object", received: "${typeof config}"`,
		);
	}

	if (fileExt === 'json') {
		return require(configPath);
	}

	if (fileExt === 'yaml' || fileExt === 'yml') {
		const data = requireYAML(configPath);

		if (typeof data === 'object') {
			return data as Record<string, string>;
		}

		throw new Error('Invalid YAML configuration. Root has to be an object.');
	}

	// Default to env vars plain text files
	return dotenv.parse(fs.readFileSync(configPath, { encoding: 'utf8' }));
}

function getVariableType(variable: string) {
	return variable.split(':').slice(0, -1)[0];
}

function getEnvVariableValue(variableValue: string, variableType: string) {
	return variableValue.split(`${variableType}:`)[1];
}

function getEnvironmentValueWithPrefix(envArray: Array<string>): Array<string | number | RegExp> {
	return envArray.map((item: string) => {
		if (isEnvSyntaxPrefixPresent(item)) {
			return getEnvironmentValueByType(item);
		}

		return item;
	});
}

function getEnvironmentValueByType(envVariableString: string) {
	const variableType = getVariableType(envVariableString)!;
	const envVariableValue = getEnvVariableValue(envVariableString, variableType)!;

	switch (variableType) {
		case 'number':
			return toNumber(envVariableValue);
		case 'array':
			return getEnvironmentValueWithPrefix(toArray(envVariableValue));
		case 'regex':
			return new RegExp(envVariableValue);
		case 'string':
			return envVariableValue;
		case 'json':
			return tryJSON(envVariableValue);
	}
}

function isEnvSyntaxPrefixPresent(value: string): boolean {
	return acceptedEnvTypes.some((envType) => value.includes(`${envType}:`));
}

export function processValues(env: Record<string, any>) {
	env = clone(env);

	for (let [key, value] of Object.entries(env)) {
		// If key ends with '_FILE', try to get the value from the file defined in this variable
		// and store it in the variable with the same name but without '_FILE' at the end
		let newKey: string | undefined;

		if (key.length > 5 && key.endsWith('_FILE')) {
			newKey = key.slice(0, -5);

			if (allowedEnvironmentVars.some((pattern) => pattern.test(newKey as string))) {
				if (newKey in env && !(newKey in defaults && env[newKey] === defaults[newKey])) {
					throw new Error(
						`Duplicate environment variable encountered: you can't use "${newKey}" and "${key}" simultaneously.`,
					);
				}

				try {
					value = fs.readFileSync(value, { encoding: 'utf8' });
					key = newKey;
				} catch {
					throw new Error(`Failed to read value from file "${value}", defined in environment variable "${key}".`);
				}
			}
		}

		// Convert values with a type prefix
		// (see https://docs.directus.io/reference/environment-variables/#environment-syntax-prefix)
		if (typeof value === 'string' && isEnvSyntaxPrefixPresent(value)) {
			env[key] = getEnvironmentValueByType(value);
			continue;
		}

		// Convert values where the key is defined in typeMap
		if (typeMap[key]) {
			switch (typeMap[key]) {
				case 'number':
					env[key] = toNumber(value);
					break;
				case 'string':
					env[key] = toString(value);
					break;
				case 'array':
					env[key] = toArray(value);
					break;
				case 'json':
					env[key] = tryJSON(value);
					break;
				case 'boolean':
					env[key] = toBoolean(value);
			}

			continue;
		}

		// Try to convert remaining values:
		// - boolean values to boolean
		// - 'null' to null
		// - number values (> 0 <= Number.MAX_SAFE_INTEGER) to number
		if (value === 'true') {
			env[key] = true;
			continue;
		}

		if (value === 'false') {
			env[key] = false;
			continue;
		}

		if (value === 'null') {
			env[key] = null;
			continue;
		}

		if (
			String(value).startsWith('0') === false &&
			isNaN(value) === false &&
			value.length > 0 &&
			value <= Number.MAX_SAFE_INTEGER
		) {
			env[key] = Number(value);
			continue;
		}

		if (String(value).includes(',')) {
			env[key] = toArray(value);
			continue;
		}

		// Try converting the value to a JS object. This allows JSON objects to be passed for nested
		// config flags, or custom param names (that aren't camelCased)
		env[key] = tryJSON(value);

		// If '_FILE' variable hasn't been processed yet, store it as it is (string)
		if (newKey) {
			env[key] = value;
		}
	}

	return env;
}

function tryJSON(value: any) {
	try {
		return parseJSON(value);
	} catch {
		return value;
	}
}<|MERGE_RESOLUTION|>--- conflicted
+++ resolved
@@ -222,11 +222,7 @@
 
 	// telemetry
 	'TELEMETRY',
-<<<<<<< HEAD
 	'SHOW_ADMIN_ONBOARDING',
-=======
-
->>>>>>> 0fbb899c
 	// limits & optimization
 	'RELATIONAL_BATCH_SIZE',
 	'EXPORT_BATCH_SIZE',
