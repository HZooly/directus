--- conflicted
+++ resolved
@@ -19,13 +19,8 @@
 	PromiseCallback,
 	ScheduleHandler,
 } from '@directus/types';
-<<<<<<< HEAD
 import { isTypeIn, toBoolean } from '@directus/utils';
 import { getNodeEnv, pathToRelativeUrl } from '@directus/utils/node';
-=======
-import { isIn, isTypeIn, pluralize, toBoolean } from '@directus/utils';
-import { getNodeEnv } from '@directus/utils/node';
->>>>>>> d7827ba2
 import aliasDefault from '@rollup/plugin-alias';
 import nodeResolveDefault from '@rollup/plugin-node-resolve';
 import virtualDefault from '@rollup/plugin-virtual';
@@ -319,40 +314,17 @@
 
 		logger.info('Watching extensions for changes...');
 
-		const extensionsDir = path.resolve(getExtensionsPath());
-
-		const rootPackageJson = path.resolve(env['PACKAGE_FILE_LOCATION'] as string, 'package.json');
-		const localExtensions = path.join(extensionsDir, '*', 'package.json');
-
-<<<<<<< HEAD
+		const extensionDirUrl = pathToRelativeUrl(getExtensionsPath());
+
 		this.watcher = chokidar.watch(
 			[path.resolve('package.json'), path.posix.join(extensionDirUrl, '*', 'package.json')],
 			{
-				ignoreInitial: true,
+				ignoreInitial: true, // dotdirs are watched by default and frequently found in 'node_modules'
+				ignored: `${extensionDirUrl}/**/node_modules/**`,
+				// on macOS dotdirs in linked extensions are watched too
+				followSymlinks: os.platform() === 'darwin' ? false : true,
 			},
 		);
-=======
-		const nestedExtensions = NESTED_EXTENSION_TYPES.flatMap((type) => {
-			const typeDir = path.join(extensionsDir, pluralize(type));
-
-			if (isIn(type, HYBRID_EXTENSION_TYPES)) {
-				return [
-					path.join(typeDir, '*', `app.{${JAVASCRIPT_FILE_EXTS.join()}}`),
-					path.join(typeDir, '*', `api.{${JAVASCRIPT_FILE_EXTS.join()}}`),
-				];
-			} else {
-				return path.join(typeDir, '*', `index.{${JAVASCRIPT_FILE_EXTS.join()}}`);
-			}
-		});
-
-		this.watcher = chokidar.watch([rootPackageJson, localExtensions, ...nestedExtensions], {
-			ignoreInitial: true,
-			// dotdirs are watched by default and frequently found in 'node_modules'
-			ignored: `${extensionsDir}/**/node_modules/**`,
-			// on macOS dotdirs in linked extensions are watched too
-			followSymlinks: os.platform() === 'darwin' ? false : true,
-		});
->>>>>>> d7827ba2
 
 		this.watcher
 			.on(
@@ -386,15 +358,9 @@
 	 */
 	private updateWatchedExtensions(added: Extension[], removed: Extension[] = []): void {
 		if (this.watcher) {
-			const extensionDir = path.resolve(getExtensionsPath());
-
-			const nestedExtensionDirs = NESTED_EXTENSION_TYPES.map((type) => {
-				return path.join(extensionDir, pluralize(type));
-			});
-
 			const toPackageExtensionPaths = (extensions: Extension[]) =>
 				extensions
-					.filter((extension) => !nestedExtensionDirs.some((path) => extension.path.startsWith(path)))
+					.filter((extension) => !extension.local || extension.type === 'bundle')
 					.flatMap((extension) =>
 						isTypeIn(extension, HYBRID_EXTENSION_TYPES) || extension.type === 'bundle'
 							? [
