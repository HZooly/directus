--- conflicted
+++ resolved
@@ -11,14 +11,6 @@
  *
  * and store it under req.token
  */
-<<<<<<< HEAD
-
-import type { RequestHandler } from 'express';
-import { InvalidPayloadError } from '@directus/errors';
-import { useEnv } from '@directus/env';
-
-=======
->>>>>>> 4575ce3a
 const extractToken: RequestHandler = (req, _res, next) => {
 	const env = useEnv();
 
@@ -39,14 +31,10 @@
 
 		if (parts.length === 2 && parts[0]!.toLowerCase() === 'bearer') {
 			if (token !== null) {
-<<<<<<< HEAD
-				// RFC6750 compliance:
-=======
 				/*
 				 * RFC6750 compliance (https://datatracker.ietf.org/doc/html/rfc6750#section-2)
 				 * > Clients MUST NOT use more than one method to transmit the token in each request.
 				 */
->>>>>>> 4575ce3a
 				throw new InvalidPayloadError({
 					reason: 'The request uses more than one method for including an access token',
 				});
@@ -57,15 +45,10 @@
 	}
 
 	if (req.cookies && req.cookies[env['SESSION_COOKIE_NAME'] as string]) {
-<<<<<<< HEAD
-		/**
-		 * To include session cookies in RFC6750 compliance: throw an error if token !== null
-=======
 		/*
 		 * Exclude session cookie from "RFC6750 multi auth method" rule, e.g.
 		 * - allow using a different token to perform requests from within the Data Studio (static token in WYSIWYG interface / Extensions)
 		 * - to not break external apps running under the same domain as the Data Studio while using a different method
->>>>>>> 4575ce3a
 		 */
 		if (token === null) {
 			token = req.cookies[env['SESSION_COOKIE_NAME'] as string];
