--- conflicted
+++ resolved
@@ -6,24 +6,6 @@
 import qs from 'qs';
 import { isUpToDate } from '@directus/update-check';
 import url from 'url';
-<<<<<<< HEAD
-import pkg from '../package.json';
-import createApp from './app';
-import getDatabase from './database';
-import emitter from './emitter';
-import env from './env';
-
-import logger from './logger';
-import { getConfigFromEnv } from './utils/get-config-from-env';
-import { toBoolean } from './utils/to-boolean';
-import {
-	createSubscriptionController,
-	createWebSocketController,
-	getSubscriptionController,
-	getWebSocketController,
-} from './websocket/controllers';
-import { startWebSocketHandlers } from './websocket/handlers';
-=======
 import * as pkg from './utils/package.js';
 import createApp from './app.js';
 import getDatabase from './database/index.js';
@@ -31,7 +13,14 @@
 import env from './env.js';
 import logger from './logger.js';
 import { getConfigFromEnv } from './utils/get-config-from-env.js';
->>>>>>> c7230859
+import {
+	createSubscriptionController,
+	createWebSocketController,
+	getSubscriptionController,
+	getWebSocketController,
+} from './websocket/controllers/index.js';
+import { startWebSocketHandlers } from './websocket/handlers/index.js';
+import { toBoolean } from './utils/to-boolean.js';
 
 export async function createServer(): Promise<http.Server> {
 	const server = http.createServer(await createApp());
