--- conflicted
+++ resolved
@@ -1,134 +1,8 @@
-<<<<<<< HEAD
 import type { AbstractServiceOptions } from '../types/index.js';
-=======
-import { Action } from '@directus/constants';
-import { useEnv } from '@directus/env';
-import { ErrorCode, isDirectusError } from '@directus/errors';
-import type { Accountability, Item, PrimaryKey } from '@directus/types';
-import { uniq } from 'lodash-es';
-import { useLogger } from '../logger/index.js';
-import { fetchRolesTree } from '../permissions/lib/fetch-roles-tree.js';
-import { fetchGlobalAccess } from '../permissions/modules/fetch-global-access/fetch-global-access.js';
-import { validateAccess } from '../permissions/modules/validate-access/validate-access.js';
-import { createDefaultAccountability } from '../permissions/utils/create-default-accountability.js';
-import type { AbstractServiceOptions, MutationOptions } from '../types/index.js';
-import { isValidUuid } from '../utils/is-valid-uuid.js';
-import { Url } from '../utils/url.js';
-import { userName } from '../utils/user-name.js';
->>>>>>> e602450d
 import { ItemsService } from './items.js';
 
 export class ActivityService extends ItemsService {
 	constructor(options: AbstractServiceOptions) {
 		super('directus_activity', options);
-<<<<<<< HEAD
-=======
-		this.notificationsService = new NotificationsService({ schema: this.schema });
-		this.usersService = new UsersService({ schema: this.schema });
-	}
-
-	override async createOne(data: Partial<Item>, opts?: MutationOptions): Promise<PrimaryKey> {
-		if (data['action'] === Action.COMMENT && typeof data['comment'] === 'string') {
-			const usersRegExp = new RegExp(/@[0-9A-F]{8}-[0-9A-F]{4}-4[0-9A-F]{3}-[89AB][0-9A-F]{3}-[0-9A-F]{12}/gi);
-
-			const mentions = uniq(data['comment'].match(usersRegExp) ?? []);
-
-			const sender = await this.usersService.readOne(this.accountability!.user!, {
-				fields: ['id', 'first_name', 'last_name', 'email'],
-			});
-
-			for (const mention of mentions) {
-				const userID = mention.substring(1);
-
-				const user = await this.usersService.readOne(userID, {
-					fields: ['id', 'first_name', 'last_name', 'email', 'role'],
-				});
-
-				const roles = await fetchRolesTree(user['role'], this.knex);
-				const globalAccess = await fetchGlobalAccess({ user: user['id'], roles, ip: null }, this.knex);
-
-				const accountability: Accountability = createDefaultAccountability({
-					user: userID,
-					role: user['role']?.id ?? null,
-					roles,
-					...globalAccess,
-				});
-
-				const usersService = new UsersService({ schema: this.schema, accountability });
-
-				try {
-					if (this.accountability) {
-						await validateAccess(
-							{
-								accountability: this.accountability,
-								action: 'read',
-								collection: data['collection'],
-								primaryKeys: [data['item']],
-							},
-							{
-								knex: this.knex,
-								schema: this.schema,
-							},
-						);
-					}
-
-					const templateData = await usersService.readByQuery({
-						fields: ['id', 'first_name', 'last_name', 'email'],
-						filter: { id: { _in: mentions.map((mention) => mention.substring(1)) } },
-					});
-
-					const userPreviews = templateData.reduce(
-						(acc, user) => {
-							acc[user['id']] = `<em>${userName(user)}</em>`;
-							return acc;
-						},
-						{} as Record<string, string>,
-					);
-
-					let comment = data['comment'];
-
-					for (const mention of mentions) {
-						const uuid = mention.substring(1);
-						// We only match on UUIDs in the first place. This is just an extra sanity check.
-						if (isValidUuid(uuid) === false) continue;
-						comment = comment.replace(new RegExp(mention, 'gm'), userPreviews[uuid] ?? '@Unknown User');
-					}
-
-					comment = `> ${comment.replace(/\n+/gm, '\n> ')}`;
-
-					const href = new Url(env['PUBLIC_URL'] as string)
-						.addPath('admin', 'content', data['collection'], data['item'])
-						.toString();
-
-					const message = `
-Hello ${userName(user)},
-
-${userName(sender)} has mentioned you in a comment:
-
-${comment}
-
-<a href="${href}">Click here to view.</a>
-`;
-
-					await this.notificationsService.createOne({
-						recipient: userID,
-						sender: sender['id'],
-						subject: `You were mentioned in ${data['collection']}`,
-						message,
-						collection: data['collection'],
-						item: data['item'],
-					});
-				} catch (err: any) {
-					if (isDirectusError(err, ErrorCode.Forbidden)) {
-						logger.warn(`User ${userID} doesn't have proper permissions to receive notification for this item.`);
-					} else {
-						throw err;
-					}
-				}
-			}
-		}
-
-		return super.createOne(data, opts);
->>>>>>> e602450d
 	}
 }