--- conflicted
+++ resolved
@@ -47,7 +47,6 @@
 import type { Knex } from 'knex';
 import { flatten, get, mapKeys, merge, omit, pick, set, transform, uniq } from 'lodash-es';
 import { clearSystemCache, getCache } from '../../cache.js';
-import { fetchInconsistentFieldMap } from '../../permissions/modules/fetch-inconsistent-field-map/fetch-inconsistent-field-map.js';
 import {
 	DEFAULT_AUTH_PROVIDER,
 	GENERATE_SPECIAL,
@@ -57,6 +56,7 @@
 import getDatabase from '../../database/index.js';
 import { rateLimiter } from '../../middleware/rate-limiter-registration.js';
 import { fetchAllowedFieldMap } from '../../permissions/modules/fetch-allowed-field-map/fetch-allowed-field-map.js';
+import { fetchInconsistentFieldMap } from '../../permissions/modules/fetch-inconsistent-field-map/fetch-inconsistent-field-map.js';
 import { createDefaultAccountability } from '../../permissions/utils/create-default-accountability.js';
 import type { AbstractServiceOptions, AuthenticationMode, GraphQLParams } from '../../types/index.js';
 import { generateHash } from '../../utils/generate-hash.js';
@@ -202,20 +202,21 @@
 
 		const schemaComposer = new SchemaComposer<GraphQLParams['contextValue']>();
 
-<<<<<<< HEAD
 		let schema: { read: SchemaOverview; create: SchemaOverview; update: SchemaOverview; delete: SchemaOverview };
+
+		const sanitizedSchema = sanitizeGraphqlSchema(this.schema);
 
 		if (!this.accountability || this.accountability.admin) {
 			schema = {
-				read: this.schema,
-				create: this.schema,
-				update: this.schema,
-				delete: this.schema,
+				read: sanitizedSchema,
+				create: sanitizedSchema,
+				update: sanitizedSchema,
+				delete: sanitizedSchema,
 			};
 		} else {
 			schema = {
 				read: reduceSchema(
-					this.schema,
+					sanitizedSchema,
 					await fetchAllowedFieldMap(
 						{
 							accountability: this.accountability,
@@ -225,7 +226,7 @@
 					),
 				),
 				create: reduceSchema(
-					this.schema,
+					sanitizedSchema,
 					await fetchAllowedFieldMap(
 						{
 							accountability: this.accountability,
@@ -235,7 +236,7 @@
 					),
 				),
 				update: reduceSchema(
-					this.schema,
+					sanitizedSchema,
 					await fetchAllowedFieldMap(
 						{
 							accountability: this.accountability,
@@ -245,7 +246,7 @@
 					),
 				),
 				delete: reduceSchema(
-					this.schema,
+					sanitizedSchema,
 					await fetchAllowedFieldMap(
 						{
 							accountability: this.accountability,
@@ -286,27 +287,6 @@
 				},
 				{ schema: this.schema, knex: this.knex },
 			),
-=======
-		const sanitizedSchema = sanitizeGraphqlSchema(this.schema);
-
-		const schema = {
-			read:
-				this.accountability?.admin === true
-					? sanitizedSchema
-					: reduceSchema(sanitizedSchema, this.accountability?.permissions || null, ['read']),
-			create:
-				this.accountability?.admin === true
-					? sanitizedSchema
-					: reduceSchema(sanitizedSchema, this.accountability?.permissions || null, ['create']),
-			update:
-				this.accountability?.admin === true
-					? sanitizedSchema
-					: reduceSchema(sanitizedSchema, this.accountability?.permissions || null, ['update']),
-			delete:
-				this.accountability?.admin === true
-					? sanitizedSchema
-					: reduceSchema(sanitizedSchema, this.accountability?.permissions || null, ['delete']),
->>>>>>> 1024e010
 		};
 
 		const subscriptionEventType = schemaComposer.createEnumTC({
