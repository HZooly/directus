--- conflicted
+++ resolved
@@ -1,5 +1,5 @@
 import { useEnv } from '@directus/env';
-import { ForbiddenError, InvalidPayloadError, RecordNotUniqueError } from '@directus/errors';
+import { ForbiddenError, InvalidPayloadError, RecordNotUniqueError, UnprocessableContentError } from '@directus/errors';
 import type { Item, PrimaryKey, Query, RegisterUserInput, User } from '@directus/types';
 import { getSimpleHash, toArray, toBoolean, validatePayload } from '@directus/utils';
 import { FailedValidationError, joiValidationErrorItemToErrorExtensions } from '@directus/validation';
@@ -9,14 +9,10 @@
 import { performance } from 'perf_hooks';
 import getDatabase from '../database/index.js';
 import { useLogger } from '../logger.js';
-<<<<<<< HEAD
 import { createDefaultAccountability } from '../permissions/utils/create-default-accountability.js';
-=======
 import { checkIncreasedUserLimits } from '../telemetry/utils/check-increased-user-limits.js';
 import { getRoleCountsByRoles } from '../telemetry/utils/get-role-counts-by-roles.js';
 import { getRoleCountsByUsers } from '../telemetry/utils/get-role-counts-by-users.js';
-import { type AccessTypeCount } from '../telemetry/utils/get-user-count.js';
->>>>>>> 3e654f4b
 import type { AbstractServiceOptions, MutationOptions } from '../types/index.js';
 import { getSecret } from '../utils/get-secret.js';
 import isUrlAllowed from '../utils/is-url-allowed.js';
@@ -266,8 +262,6 @@
 	 */
 	override async updateMany(keys: PrimaryKey[], data: Partial<Item>, opts?: MutationOptions): Promise<PrimaryKey[]> {
 		try {
-<<<<<<< HEAD
-=======
 			if (data['role']) {
 				/*
 				 * data['role'] has the following cases:
@@ -328,7 +322,6 @@
 				await checkIncreasedUserLimits(this.knex, increasedCounts);
 			}
 
->>>>>>> 3e654f4b
 			if (data['email']) {
 				if (keys.length > 1) {
 					throw new RecordNotUniqueError({
