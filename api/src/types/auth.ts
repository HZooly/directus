import type { SchemaOverview } from '@directus/types';
import type { Knex } from 'knex';

export interface AuthDriverOptions {
	knex: Knex;
	schema: SchemaOverview;
}

export interface User {
	id: string;
	first_name: string | null;
	last_name: string | null;
	email: string | null;
	password: string | null;
	status: 'active' | 'suspended' | 'invited';
	role: string | null;
	provider: string;
	external_identifier: string | null;
	auth_data: string | Record<string, unknown> | null;
	app_access: boolean;
	admin_access: boolean;
}

export type AuthData = Record<string, any> | null;

export interface Session {
	token: string;
	expires: Date;
	share: string;
}

export type DirectusTokenPayload = {
	id?: string;
	role: string | null;
	session?: string;
	app_access: boolean | number;
	admin_access: boolean | number;
	share?: string;
	share_scope?: {
		collection: string;
		item: string;
	};
};

export type ShareData = {
	share_id: string;
	share_role: string;
	share_item: string;
	share_collection: string;
	share_start: Date;
	share_end: Date;
	share_times_used: number;
	share_max_uses?: number;
	share_password?: string;
};

export type LoginResult = {
<<<<<<< HEAD
	accessToken: any;
	refreshToken: any;
	expires: any;
	id?: any;
=======
	accessToken: string;
	refreshToken: string;
	expires: number;
	id?: string;
>>>>>>> 4575ce3a
};

export type AuthenticationMode = 'json' | 'cookie' | 'session';<|MERGE_RESOLUTION|>--- conflicted
+++ resolved
@@ -55,17 +55,10 @@
 };
 
 export type LoginResult = {
-<<<<<<< HEAD
-	accessToken: any;
-	refreshToken: any;
-	expires: any;
-	id?: any;
-=======
 	accessToken: string;
 	refreshToken: string;
 	expires: number;
 	id?: string;
->>>>>>> 4575ce3a
 };
 
 export type AuthenticationMode = 'json' | 'cookie' | 'session';