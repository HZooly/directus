--- conflicted
+++ resolved
@@ -1,11 +1,7 @@
-<<<<<<< HEAD
-import env from '../../env';
-import { HeartbeatHandler, ItemsHandler, SubscribeHandler, UsersHandler } from '../handlers';
-=======
 import { ItemsHandler } from './items.js';
 import { HeartbeatHandler } from './heartbeat.js';
 import { SubscribeHandler } from './subscribe.js';
->>>>>>> ce7774e7
+import { UsersHandler } from './users.js';
 
 export function startWebSocketHandlers() {
 	new HeartbeatHandler();
@@ -14,13 +10,7 @@
 	new UsersHandler();
 }
 
-<<<<<<< HEAD
-export * from './heartbeat';
-export * from './items';
-export * from './subscribe';
-export * from './users';
-=======
 export * from './heartbeat.js';
 export * from './items.js';
 export * from './subscribe.js';
->>>>>>> ce7774e7
+export * from './users.js';