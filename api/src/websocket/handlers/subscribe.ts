--- conflicted
+++ resolved
@@ -123,14 +123,8 @@
 			try {
 				const collection = String(message.collection!);
 				const accountability = client.accountability;
-<<<<<<< HEAD
-				const schema = await getSchema(accountability ? { accountability } : {});
-				// console.log(accountability, JSON.stringify(schema, null, 2));
-				if (!accountability?.admin && !(await schema.hasCollection(collection))) {
-=======
 				const schema = await getSchema();
 				if (!accountability?.admin && !schema.collections[collection]) {
->>>>>>> ce7774e7
 					throw new WebSocketException(
 						'subscribe',
 						'INVALID_COLLECTION',
