--- conflicted
+++ resolved
@@ -19,11 +19,7 @@
   Module.variables = [
   ];
 
-<<<<<<< HEAD
-  var template = '<input type="text" value="{{value}}" name="{{name}}" id="{{name}}" maxLength="{{maxLength}}" class="medium" {{#if readonly}}readonly{{/if}}/> \
-=======
-  var template = '<input type="text" value="{{value}}" name="{{name}}" id="{{name}}" maxLength="{{maxLength}}" class="{{size}}" readonly/> \
->>>>>>> 86a8c383
+  var template = '<input type="text" value="{{value}}" name="{{name}}" id="{{name}}" maxLength="{{maxLength}}" class="medium" readonly/> \
                  <span class="label char-count hide">{{characters}}</span>';
 
   Module.Input = Backbone.Layout.extend({
