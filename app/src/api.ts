import { useRequestsStore } from '@/stores/requests';
import { getRootPath } from '@/utils/get-root-path';
import axios, { AxiosError, AxiosResponse, InternalAxiosRequestConfig } from 'axios';
<<<<<<< HEAD
import PQueue, { DefaultAddOptions, Options } from 'p-queue';
=======
import PQueue, { type Options, type QueueAddOptions } from 'p-queue';
import { addQueryToPath } from './utils/add-query-to-path';
>>>>>>> f7645d68

const api = axios.create({
	baseURL: getRootPath(),
	withCredentials: true,
});

let queue = new PQueue({ concurrency: 5, intervalCap: 5, interval: 500, carryoverConcurrencyCount: true });

type RequestConfig = InternalAxiosRequestConfig & { id: string };
type Response = AxiosResponse & { config: RequestConfig };
export type RequestError = AxiosError & { response: Response };

export const onRequest = (config: InternalAxiosRequestConfig): Promise<InternalAxiosRequestConfig> => {
	const requestsStore = useRequestsStore();
	const id = requestsStore.startRequest();

	const requestConfig: RequestConfig = {
		id: id,
		...config,
	};

	return new Promise((resolve) => {
		if (config.url && config.url === '/auth/refresh') {
			queue.pause();
			return resolve(requestConfig);
		}

		queue.add(() => {
			return resolve(requestConfig);
		});
	});
};

export const onResponse = (response: AxiosResponse | Response): AxiosResponse | Response => {
	const requestsStore = useRequestsStore();
	const id = (response.config as RequestConfig)?.id;
	if (id) requestsStore.endRequest(id);
	return response;
};

export const onError = async (error: RequestError): Promise<RequestError> => {
	const requestsStore = useRequestsStore();

	// Note: Cancelled requests don't respond with the config
	const id = (error.response?.config as RequestConfig)?.id;

	if (id) requestsStore.endRequest(id);

	return Promise.reject(error);
};

api.interceptors.request.use(onRequest);
api.interceptors.response.use(onResponse, onError);

export default api;

export function resumeQueue() {
	if (!queue.isPaused) return;
	queue.start();
}

export async function replaceQueue(options?: Options<any, QueueAddOptions>) {
	await queue.onIdle();
	queue = new PQueue(options);
}<|MERGE_RESOLUTION|>--- conflicted
+++ resolved
@@ -1,12 +1,7 @@
 import { useRequestsStore } from '@/stores/requests';
 import { getRootPath } from '@/utils/get-root-path';
 import axios, { AxiosError, AxiosResponse, InternalAxiosRequestConfig } from 'axios';
-<<<<<<< HEAD
-import PQueue, { DefaultAddOptions, Options } from 'p-queue';
-=======
-import PQueue, { type Options, type QueueAddOptions } from 'p-queue';
-import { addQueryToPath } from './utils/add-query-to-path';
->>>>>>> f7645d68
+import PQueue, { type DefaultAddOptions, type Options } from 'p-queue';
 
 const api = axios.create({
 	baseURL: getRootPath(),
