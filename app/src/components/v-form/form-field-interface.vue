--- conflicted
+++ resolved
@@ -7,36 +7,10 @@
 	>
 		<v-skeleton-loader v-if="loading && field.hideLoader !== true" />
 
-<<<<<<< HEAD
-		<component
-			:is="
-				field.meta && field.meta.interface
-					? `interface-${field.meta.interface}`
-					: `interface-${getDefaultInterfaceForType(field.type)}`
-			"
-			v-if="interfaceExists && !rawEditorActive"
-			v-bind="(field.meta && field.meta.options) || {}"
-			:autofocus="disabled !== true && autofocus"
-			:disabled="disabled"
-			:loading="loading"
-			:value="modelValue === undefined ? field.schema?.default_value : modelValue"
-			:width="(field.meta && field.meta.width) || 'full'"
-			:type="field.type"
-			:collection="field.collection"
-			:field="field.field"
-			:field-data="field"
-			:primary-key="primaryKey"
-			:length="field.schema && field.schema.max_length"
-			:direction="direction"
-			@input="$emit('update:modelValue', $event)"
-			@set-field-value="$emit('setFieldValue', $event)"
-			@focus="$emit('setFocus', field.field)"
-			@blur="$emit('setFocus', false)"
-		/>
-=======
 		<v-error-boundary v-if="interfaceExists && !rawEditorActive" :name="componentName">
 			<component
 				:is="componentName"
+				v-if="interfaceExists && !rawEditorActive"
 				v-bind="(field.meta && field.meta.options) || {}"
 				:autofocus="disabled !== true && autofocus"
 				:disabled="disabled"
@@ -52,13 +26,14 @@
 				:direction="direction"
 				@input="$emit('update:modelValue', $event)"
 				@set-field-value="$emit('setFieldValue', $event)"
+				@focus="$emit('setFocus', field.field)"
+				@blur="$emit('setFocus', false)"
 			/>
 
 			<template #fallback>
 				<v-notice type="warning">{{ t('unexpected_error') }}</v-notice>
 			</template>
 		</v-error-boundary>
->>>>>>> ce7774e7
 
 		<interface-system-raw-editor
 			v-else-if="rawEditorEnabled && rawEditorActive"
