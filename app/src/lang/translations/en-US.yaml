## Be aware:
#  Due to the way this is imported, JavaScript reserved words, including "delete", "private",
# "void", etc are stripped out. See
# https://github.com/rollup/plugins/blob/8748b8cd3bbab3c5ac6190556930219f19060e63/packages/pluginutils/src/makeLegalIdentifier.ts#L4
# and
# https://github.com/rollup/plugins/blob/8748b8cd3bbab3c5ac6190556930219f19060e63/packages/yaml/src/index.js#L45
#
# Illegal words:
# 'break', 'case', 'class', 'catch', 'const', 'continue', 'debugger', 'default', 'delete', 'do',
# 'else', 'export', 'extends', 'finally', 'for', 'function', 'if', 'import', 'in', 'instanceof',
# 'let', 'new', 'return', 'super', 'switch', 'this', 'throw', 'try', 'typeof', 'var', 'void',
# 'while', 'with', 'yield', 'enum', 'await', 'implements', 'package', 'protected', 'static',
# 'interface', 'private', 'public', 'arguments', 'Infinity', 'NaN', 'undefined', 'null', 'true',
# 'false', 'eval', 'uneval', 'isFinite', 'isNaN', 'parseFloat', 'parseInt', 'decodeURI',
# 'decodeURIComponent', 'encodeURI', 'encodeURIComponent', 'escape', 'unescape', 'Object',
# 'Function', 'Boolean', 'Symbol', 'Error', 'EvalError', 'InternalError', 'RangeError',
# 'ReferenceError', 'SyntaxError', 'TypeError', 'URIError', 'Number', 'Math', 'Date', 'String',
# 'RegExp', 'Array', 'Int8Array', 'Uint8Array', 'Uint8ClampedArray', 'Int16Array', 'Uint16Array',
# 'Int32Array', 'Uint32Array', 'Float32Array', 'Float64Array', 'Map', 'Set', 'WeakMap', 'WeakSet',
# 'SIMD', 'ArrayBuffer', 'DataView', 'JSON', 'Promise', 'Generator', 'GeneratorFunction', 'Reflect',
# 'Proxy', 'Intl'

identifier: Identifier
avatar: Avatar
application: Application
default_provider: Default
method: Method
published: Published
draft: Draft
archived: Archived
extensions: Extensions
modules: Modules
module_bar: Module Bar
logs: Logs
reset_width: Reset Width
tile_size: Tile Size
edit_field: Edit Field
conditions: Conditions
location: Location
collection_names_are_case_sensitive: Collection names are case sensitive
condition_rules: Condition Rules
input: Input
maps: Maps
switch_user: Switch User
item_creation: Item Creation
item_revision: Item Revision
enter_a_name: Enter a Name...
duplicate_field: Duplicate Field
half_width: Half Width
full_width: Full Width
group: Group
export_items: Export Items
and: And
or: Or
init: Init
dataset_too_large_currently_showing_n_items: Dataset is too large. Currently showing the first {n} items.
modifier: Modifier
extension_interface: Interface
extension_display: Display
extension_layout: Layout
extension_module: Module
extension_panel: Panel
extension_hook: Hook
extension_endpoint: Endpoint
extension_operation: Operation
extension_bundle: Bundle
extension_interfaces: Interfaces
extension_displays: Displays
extension_layouts: Layouts
extension_modules: Modules
extension_panels: Panels
extension_hooks: Hooks
extension_endpoints: Endpoints
extension_operations: Operations
extension_bundles: Bundles
enable: Enable
disable: Disable
custom: Custom
hook: Hook
fill_width: Fill Width
field_name_translations: Field Name Translations
enter_password_to_enable_tfa: Enter your password to enable Two-Factor Authentication
add_field: Add Field
role_name: Role Name
branch: Branch
leaf: Leaf
indeterminate: Indeterminate
edit_collection: Edit Collection
exclusive: Exclusive
children: Children
db_only_click_to_configure: 'Database Only: Click to Configure'
show_active_items: Show Active Items
show_archived_items: Show Archived Items
show_all_items: Show All Items
edited: Value Edited
required: Required
required_for_app_access: Required for App Access
requires_value: Requires value
create_preset: Create Preset
create_panel: Create Panel
create_role: Create Role
create_user: Create User
message: Message
delete_panel: Delete Panel
create_webhook: Create Webhook
create_custom_translation: Create Custom Translation
edit_custom_translation: Edit Custom Translation
no_custom_translations: No Custom Translations
no_custom_translations_copy: There are no custom translations yet.
invite_users: Invite Users
invite: Invite
email_already_invited: Email "{email}" has already been invited
subject: Subject
inbox: Inbox
emails: Emails
connection_excellent: Excellent Connection
connection_good: Good Connection
connection_fair: Fair Connection
connection_poor: Poor Connection
primary: Primary
rename_folder: Rename Folder
delete_folder: Delete Folder
prefix: Prefix
suffix: Suffix
keep: Keep
version: Version
version_key: Version Key
version_name: Version Name
main_version: Main
switch_version: Switch Version
switch_version_copy: Are you sure you want to switch to the "{version}" version? Unsaved changes will be lost.
create_version: Create Version
rename_version: Rename Version
compare_version: Compare Version
save_version: Save Version
promote_version: Promote Version
promote_version_disabled: No Changes
promote_version_drawer_title: Promote {version} into Main
promote_version_changes: Changes
promote_version_preview: Preview
outdated_notice: >-
  The main item has been updated since this version was created. Please review all the field values below, and confirm
  which version should be used when promoting this version into the main item.
promote_notice: >-
  Please review all the field values below, and confirm which version should be used when promoting this version into
  the main item.
delete_version: Delete Version
delete_version_copy: >-
  Are you sure you want to delete the "{version}" version? This action cannot be undone.
delete_on_promote_copy: >-
  Do you want to delete or keep the "{version}" version after promoting?
reset_bookmark: Reset Bookmark
update_bookmark: Update Bookmark
delete_bookmark: Delete Bookmark
delete_bookmark_copy: >-
  Are you sure you want to delete the "{bookmark}" bookmark? This action cannot be undone.
delete_personal_bookmark: Delete Personal Bookmark
delete_role_bookmark: Delete Role Bookmark
delete_global_bookmark: Delete Global Bookmark
logoutReason:
  SIGN_OUT: Signed out
  SESSION_EXPIRED: Session expired
public_label: Public
public_description: Controls what API data is available without authenticating.
admin_description: Initial administrative role with unrestricted App/API access.
not_allowed: Not Allowed
archive: Archive
archive_confirm: Are you sure you want to archive this item?
archive_confirm_count: >-
  No Items Selected | Are you sure you want to archive this item? | Are you sure you want to archive these {count}
  items?
reset_system_permissions_to: 'Reset System Permissions to:'
reset_system_permissions_copy:
  This action will overwrite any custom permissions you may have applied to the system collections. Are you sure?
the_following_are_minimum_permissions:
  The following minimum permissions are automatically applied when "App Access" is enabled. You can grant additional
  permissions if needed, but you cannot reduce permissions below this level.
app_access_minimum: App Access Minimum
recommended_defaults: Recommended Defaults
unarchive: Unarchive
unarchive_confirm: Are you sure you want to unarchive this item?
nested_files_folders_will_be_moved: Nested files and folders will be moved one level up.
validation_errors_notice: 'The following fields have invalid values:'
validationError:
  eq: Value has to be {valid}
  neq: Value can't be {invalid}
  in: Value has to be one of {valid}
  nin: Value can't be one of {invalid}
  contains: Value has to contain {substring}
  ncontains: Value can't contain {substring}
  gt: Value has to be greater than {valid}
  gte: Value has to be greater than or equal to {valid}
  lt: Value has to be less than {valid}
  lte: Value has to be less than or equal to {valid}
  empty: Value has to be empty
  nempty: Value can't be empty
  null: Value has to be null
  nnull: Value can't be null
  required: Value is required
  unique: Value has to be unique
  email: Value has to be a valid email address
  regex: Value doesn't have the correct format
  starts_with: Value has to start with {substring}
  istarts_with: Value has to start with {substring}
  nstarts_with: Value can't start with {substring}
  nistarts_with: Value can't start with {substring}
  ends_with: Value has to end with {substring}
  iends_with: Value has to end with {substring}
  nends_with: Value can't end with {substring}
  niends_with: Value can't end with {substring}
all_access: All Access
no_access: No Access
use_custom: Use Custom
nullable: Nullable
allow_null_value: Allow NULL value
allow_multiple: Allow Multiple
allow_multiple_to_be_open: Allow Multiple to be Opened
enter_value_to_replace_nulls: Please enter a new value to replace any NULLs currently within this field.
field_standard: Standard
field_presentation: Presentation & Aliases
field_file: Single File
field_files: Multiple Files
field_m2o: M2O Relationship
field_m2a: M2A Relationship
field_o2m: O2M Relationship
field_m2m: M2M Relationship
field_translations: Translations
field_group: Field Group
item_permissions: Item Permissions
field_permissions: Field Permissions
field_validation: Field Validation
field_presets: Field Presets
permissions_for_role: 'Items the {role} Role can {action}.'
fields_for_role: 'Fields the {role} Role can {action}.'
validation_for_role: 'Field {action} rules the {role} Role must obey.'
presets_for_role: 'Field value defaults for the {role} Role.'
presets_field_warning: 'Relational presets for field "{field}" should be configured with the "detailed" syntax.'
presentation_and_aliases: Presentation & Aliases
revision_post_create: Here is what this item looked like when it was created.
revision_post_update: Here is what this item looked like after the update.
changes_made: Below are the specific changes made in this revision.
no_relational_data: Keep in mind that relational data is not included here.
junction_field_location: Junction Fields Location
top: Top
bottom: Bottom
hide_field: Hide Field
hide_field_on_detail: Hide Field on Detail
show_field_on_detail: Show Field on Detail
delete_field: Delete Field
fields_and_layout: Fields & Layout
field_create_success: 'Created Field: "{field}"'
field_update_success: 'Updated Field: "{field}"'
duplicate_where_to: Where would you like to duplicate this field to?
language: Language
language_placeholder: Select a language...
aggregate_function: Aggregate Function
aggregate_precision: Aggregate Precision
group_aggregation: Group Aggregation
group_precision: Group Precision
global: Global
admins_have_all_permissions: Admins have all permissions
camera: Camera
show_zero: Show Zero
create_in_advanced_field_creation_mode: Create Field in Advanced Mode
continue_in_advanced_field_creation_mode: Continue in Advanced Field Creation Mode
validation: Validation
sum: Sum
sum_distinct: Sum Distinct
avg: Average
avg_distinct: Average Distinct
count: Count
count_distinct: Count Distinct
min: Min
max: Max
exposure: Exposure
shutter: Shutter
iso: ISO
focal_length: Focal Length
schema_setup_key: This field's database column name and API key
create_field: Create Field
creating_new_field: 'New Field ({collection})'
field_in_collection: '{field} ({collection})'
reset_page_preferences: Reset Page Preferences
hidden_field: Hidden Field
hidden_on_detail: Hidden on Detail
disabled_editing_value: Disable editing value
key: Key
alias: Alias
bigInteger: Big Integer
boolean: Boolean
date: Date
date_range: Date Range
translation_key_placeholder: Enter a key...
datetime: DateTime
dateTime: DateTime
precision: Precision
decimal: Decimal
float: Float
integer: Integer
json: JSON
xml: XML
yaml: YAML
string: String
text: Text
time: Time
timestamp: Timestamp
uuid: UUID
hash: Hash
geometry: Geometry (All)
geometry.Point: Point
geometry.LineString: LineString
geometry.Polygon: Polygon
geometry.MultiPoint: MultiPoint
geometry.MultiLineString: MultiLineString
geometry.MultiPolygon: MultiPolygon
theme_auto: Automatic (Based on System)
theme_light: Light Mode
theme_dark: Dark Mode
not_available_for_type: Not Available for this Type
create_translations: Create Translations
auto_refresh: Auto Refresh
refresh_interval: Refresh Interval
no_refresh: Do not refresh
refresh_interval_seconds: Refresh Instantly | Every Second | Every {seconds} Seconds
refresh_interval_minutes: Every Minute | Every {minutes} Minutes
auto_generate: Auto-Generate
this_will_auto_setup_fields_relations: This will automatically setup all required fields and relations.
click_here: Click here
to_manually_setup_translations: to manually setup translations.
click_to_manage_translated_fields: >-
  There are no translated fields yet. Click here to create them. | There is one translated field. Click here to manage
  it. | There are {count} translated fields. Click here to manage them.
fields_group: Fields Group
no_collections_found: No collections found.
new_data_alert: 'The following will be created within your Data Model:'
search_collection: Search Collection...
search_field: Search Field...
new_field: 'New Field'
new_collection: 'New Collection'
add_m2o_to_collection: 'Add M2O to "{collection}"'
add_o2m_to_collection: 'Add O2M to "{collection}"'
add_m2m_to_collection: 'Add M2M to "{collection}"'
choose_a_type: Choose a Type...
determined_by_relationship: Determined by Relationship
add_note: Add a helpful note for users...
add_link: Add Link
custom_link: Custom Link
default_value: Default Value
standard_field: Standard Field
single_file: Single File
multiple_files: Multiple Files
m2o_relationship: Many to One Relationship
o2m_relationship: One to Many Relationship
m2m_relationship: Many to Many Relationship
m2a_relationship: Many to Any Relationship
invalid_item: Invalid Item
require_confirmation: Require Confirmation
dialog: Dialog
modal: Modal
confirmation_dialog: Confirmation Dialog
confirmation_description: Confirmation Description
confirmation_input_fields: Confirmation Input Fields
next: Next
field_name: Field Name
translations: Translations
no_translations: No Translations
left_to_right: Left to Right
right_to_left: Right to Left
note: Note
enter_a_value: Enter a value...
enter_a_placeholder: Enter a placeholder...
length: Length
soft_length: Soft Limit
precision_scale: Precision & Scale
readonly: Readonly
unique: Unique
updated_on: Updated On
updated_by: Updated By
primary_key: Primary Key
foreign_key: Foreign Key
field_key: Field Key
finish_setup: Finish Setup
dismiss: Dismiss
toggle_raw_editor: Toggle Raw Editor
raw_editor_placeholder: "{'{'}{'{'}$trigger.payload.example{'}'}{'}'}"
raw_value: Raw value
copy_raw_value: Copy Raw Value
copy_raw_value_success: Copied
copy_raw_value_fail: Copy Failed
paste_raw_value: Paste Raw Value
paste_raw_value_success: Pasted
paste_raw_value_fail: Paste Failed
view_raw_value: View Raw Value
edit_raw_value: Edit Raw Value
enter_raw_value: Enter raw value...
clear_value: Clear Value
clear_changes: Clear Changes
clear_items: Clear Items
reset_to_default: Reset to Default
undo_changes: Undo Changes
notifications: Notifications
archive_all: Archive All
show_all_activity: Show All Activity
page_not_found: Page Not Found
page_not_found_body: The page you are looking for doesn't seem to exist.
confirm_revert: Confirm Revert
confirm_revert_body: This will revert the item to the selected state.
display: Display
settings_update_success: Settings updated
title: Title
revision_delta_created: Created
revision_delta_created_externally: Created Externally
revision_delta_updated: 'Updated 1 Field | Updated {count} Fields'
revision_delta_deleted: Deleted
revision_delta_version_saved: 'Version Save (Updated 1 Field) | Version Save (Updated {count} Fields)'
revision_delta_reverted: Reverted
revision_delta_update_message: This field has been updated but its value is being concealed for security reasons.
revision_delta_other: Revision
revision_delta_by: '{date} by {user}'
presentation_text_values_cannot_be_reimported: 'Uses presentation text, values can not be re-imported.'
download_page_as_csv: 'Download Page as CSV'
private_user: Private User
creation_preview: Creation Preview
revision_preview: Revision Preview
updates_made: Updates Made
leave_comment: Leave a comment...
post_comment_success: Comment posted
post_comment_updated: Comment updated
item_create_success: Item Created | Items Created
item_update_success: Item Updated | Items Updated
item_delete_success: Item Deleted | Items Deleted
this_collection: This Collection
related_collection: Related Collection
related_collections: Related Collections
translations_collection: Translation Collection
languages_collection: Languages Collection
import_data_input_placeholder: CSV or JSON...
import_data_button: Start Import
import_data_indeterminate: Importing Data...
import_data_success: Data successfully imported from {filename}
import_data_error: This file's data structure doesn't match the collection.
label_import: Import
label_export: Export
import_export: Import / Export
format: Format
last_page: Last Page
last_access: Last Access
fill_template: Fill with Template Value
a_unique_table_name: A unique table name...
a_unique_column_name: A unique column name...
enable_custom_values: Enable custom values
submit: Submit
move_to_folder: Move to Folder
move: Move
system: System
add_field_related: Add Field to Related Collection
interface_label: Interface
display_label: Display
today: Today
yesterday: Yesterday
delete_comment: Delete Comment
delete_share: Delete Share
functions:
  year: Year
  month: Month
  week: Week
  day: Day
  weekday: Weekday
  hour: Hour
  minute: Minute
  second: Second
  count: Count
date-fns_date: PPP
date-fns_time: 'h:mm:ss a'
date-fns_time_no_seconds: 'h:mm a'
date-fns_time_24hour: 'HH:mm:ss'
date-fns_time_no_seconds_24hour: 'HH:mm'
date-fns_date_short: 'MMM d, u'
date-fns_time_short: 'h:mma'
date-fns_date_short_no_year: MMM d
minutes: Minutes
hours: Hours
month: Month
year: Year
select_all: Select All
months:
  january: January
  february: February
  march: March
  april: April
  may: May
  june: June
  july: July
  august: August
  september: September
  october: October
  november: November
  december: December
drag_mode: Drag Mode
cancel_crop: Cancel Crop
original: Original
url: URL
import_label: Import
file_details: File Details
dimensions: Dimensions
size: Size
created: Created
modified: Modified
owner: Owner
edited_by: Edited by
folder: Folder
folders: Folders
zoom: Zoom
download: Download
open: Open
open_in_new_window: Open in New Window
open_folder: Open "{folder}" folder
foreground_color: Foreground Color
background_color: Background Color
upload_from_device: Upload File from Device
choose_from_library: Choose File from Library
import_from_url: Import File from URL
replace_from_device: Replace File from Device
replace_from_library: Replace File from Library
replace_from_url: Replace File from URL
no_image_selected: No Image Selected
no_file_selected: No File Selected
download_file: Download File
open_file_in_tab: Open file in new tab
start_export: Start Export
not_available_for_local_downloads: Not available for local downloads
exporting_all_items_in_collection: Exporting all items ({total}) within {collection}.
exporting_limited_items_in_collection: '{count} out of {total} items within {collection} will be exported.'
exporting_no_items_to_export: No items to export. Adjust the exporting configuration and/or add items to the collection.
exporting_download_hint: Once the {format} file is created, it will be downloaded to your device.
exporting_library_hint: Once the {format} file is created, it will be saved to the File Library.
exporting_library_hint_forced:
  This export must be processed in batches. Once completed, the {format} file will be saved to the File Library.
collection_key: Collection Key
name: Name
primary_key_field: Primary Key Field
type: Type
creating_new_collection: Creating New Collection
created_by: Created By
created_on: Created On
creating_collection_info: Name the collection and setup its unique “key” field...
creating_collection_system: Enable and rename any of these optional fields.
auto_increment_integer: Auto-incremented integer
auto_increment_big_integer: Auto-incremented big integer
generated_uuid: Generated UUID
manual_string: Manually entered string
save_and_create_new: Save and Create New
save_and_stay: Save and Stay
save_and_quit: Save and Quit
save_as_copy: Save as Copy
add_existing: Add Existing
creating_items: Creating Items
enable_create_button: Enable Create Button
selecting_items: Selecting Items
enable_select_button: Enable Select Button
allow_duplicates: Allow Duplicates
comments: Comments
no_comments: No Comments Yet
expand: Expand
collapse: Collapse
select_item: Select Item
no_items: No items
search_items: Search Items...
disabled: Disabled
information: Information
report_bug: Report Bug
request_feature: Request Feature
request_body: Request Body
interface_not_found: 'Interface "{interface}" not found.'
operation_not_found: 'Operation "{operation}" not found.'
reset_interface: Reset Interface
display_not_found: 'Display "{display}" not found.'
reset_display: Reset Display
list-m2a: Builder (M2A)
item_count: 'No Items | One Item | {count} Items'
no_items_copy: There are no items in this collection yet.
file_count: 'No Files | One File | {count} Files'
no_files_copy: There are no files here.
user_count: 'No Users | One User | {count} Users'
no_users_copy: There are no users in this role yet.
webhooks_count: 'No Webhooks | One Webhook | {count} Webhooks'
no_webhooks_copy: No webhooks have been configured yet. Get started by creating one below.
no_notifications: No Notifications
no_notifications_copy: You're all caught up!
activity_log: Activity Log
all_items: All Items
any: Any
csv: CSV
no_collections: No Collections
create_collection: Create Collection
no_collections_copy_admin: You don’t have any Collections yet. Click the button below to get started.
no_collections_copy: You don’t have any Collections yet. Please contact your system administrator.
relationship_not_setup: The relationship hasn't been configured correctly
no_singleton_relations: Relationships to Singletons are not supported
display_template_not_setup: The display template option is misconfigured
collection_field_not_setup: The collection field option is misconfigured
select_a_collection: Select a Collection
select_a_field: Select a Field
active: Active
move_to: Move To...
copy: Copy
copy_to: Copy To...
no_other_dashboards_copy: You don't have any other Dashboards yet.
inactive: Inactive
users: Users
activity: Activity
activity_item: Activity Item
action: Action
ip_address: IP Address
user_agent: User Agent
origin: Origin
webhooks: Webhooks
decimals: Decimals
value_decimals: Value Decimals
min_value: Min Value
max_value: Max Value
automatic: Automatic
field_width: Field Width
add_filter: Add Filter
upper_limit: Upper limit...
lower_limit: Lower limit...
user_directory: User Directory
documentation: Documentation
sidebar: Sidebar
duration: Duration
charset: Charset
second: second
file_moved: File Moved
collection_created: Collection Created
modified_on: Modified On
card_size: Card Size
sort_field: Sort Field
add_sort_field: Add Sort Field
sort: Sort
status: Status
remove: Remove
toggle_manual_sorting: Toggle Manual Sorting
bookmark_doesnt_exist: Bookmark Doesn't Exist
bookmark_doesnt_exist_copy: The bookmark you're trying to open couldn't be found.
bookmark_doesnt_exist_cta: Return to collection
select_an_item: Select an item...
edit: Edit
edit_item: Edit Item
enabled: Enabled
disable_tfa: Disable 2FA
admin_disable_tfa_text: Are you sure you want to disable 2FA for this user?
tfa_setup: Setup 2FA
tfa_scan_code: Scan the code in your authenticator app to finish setting up 2FA
enter_otp_to_disable_tfa: Enter the OTP to disable 2FA
create_account: Create Account
account_created_successfully: Account Created Successfully
auto_fill: Auto Fill
corresponding_field: Corresponding Field
errors:
  COLLECTION_NOT_FOUND: "Collection doesn't exist"
  FIELD_NOT_FOUND: Field not found
  FORBIDDEN: Forbidden
  INVALID_CREDENTIALS: Wrong username or password
  INVALID_OTP: Wrong one-time password
  INVALID_PAYLOAD: Invalid payload
  INVALID_PROVIDER: User belongs to a different auth provider
  INVALID_QUERY: Invalid query
  INVALID_CONFIG: Invalid config
  INVALID_TOKEN: Invalid token
  INVALID_IP: IP Address not allowed
  INVALID_USER: Failed to authenticate user
  ITEM_LIMIT_REACHED: Item limit reached
  ITEM_NOT_FOUND: Item not found
  ROUTE_NOT_FOUND: Not found
  RECORD_NOT_UNIQUE: Duplicate value detected
  USER_SUSPENDED: User Suspended
  CONTAINS_NULL_VALUES: Field contains null values
  UNPROCESSABLE_CONTENT: Unprocessable Content
  INTERNAL_SERVER_ERROR: Unexpected Error
  NOT_NULL_VIOLATION: Value can't be null
  ILLEGAL_ASSET_TRANSFORMATION: Image source too large to preview
  VALUE_TOO_LONG: Value is too long
  VALUE_OUT_OF_RANGE: Value is out of range
  INVALID_FOREIGN_KEY: Invalid foreign key
  UNKNOWN: Unexpected Error
  GRAPHQL_VALIDATION_EXCEPTION: GraphQL Validation Exception
  SERVICE_UNAVAILABLE: Service Unavailable
  UNSUPPORTED_MEDIA_TYPE: Unsupported media type
  UNEXPECTED_RESPONSE: Unexpected response
  TOKEN_EXPIRED: Token expired
  RANGE_NOT_SATISFIABLE: Invalid range
  METHOD_NOT_ALLOWED: Method not allowed
  REQUESTS_EXCEEDED: Requests limit reached
  CONTENT_TOO_LARGE: Submitted item/file is too large
security: Security
value_hashed: Value Securely Hashed
bookmark_name: Bookmark name...
create_bookmark: Create Bookmark
create_default: Create Default
edit_bookmark: Edit Bookmark
edit_personal_bookmark: Edit Personal Bookmark
edit_role_bookmark: Edit Role Bookmark
edit_global_bookmark: Edit Global Bookmark
cannot_edit_role_bookmarks: Can't Edit Role Bookmarks
cannot_edit_global_bookmarks: Can't Edit Global Bookmarks
bookmarks: Bookmarks
presets: Presets
unexpected_error: Unexpected Error
unexpected_error_copy: An unexpected error has occurred. Please try again later.
copy_details: Copy Details
no_app_access: No App Access
no_app_access_copy: This user isn't allowed to use the admin app.
password_reset_sent: If you have an account, we've sent you a secure link to reset your password
password_reset_successful: Password successfully reset
back: Back
filter: Filter
edit_image: Edit Image
editing_image: Editing Image
square: Square
free: Free
flip_horizontal: Flip Horizontal
flip_vertical: Flip Vertical
aspect_ratio: Aspect Ratio
rotate: Rotate
all_users: All Users
delete_collection: Delete Collection
update_collection_success: Updated Collection
delete_collection_success: Deleted Collection
make_collection_visible: Make Collection Visible
make_collection_hidden: Make Collection Hidden
make_folder_visible: Make Folder Visible
make_folder_hidden: Make Folder Hidden
goto_collection_content: View Content
start_end_of_count_items: '{start}-{end} of {count} items'
start_end_of_count_filtered_items: '{start}-{end} of {count} filtered items'
one_item: '1 item'
one_filtered_item: '1 filtered item'
delete_collection_are_you_sure: >-
  Are you sure you want to delete the collection "{collection}"? This will delete the collection and all items in it.
  This action is permanent.
delete_folder_are_you_sure:
  Are you sure you want to delete the folder "{folder}"? Nested folders and collections will be moved to the top most
  level.
delete_collection_peer_dependencies:
  The following fields will be deleted as well, as they are related to the current collection.
collections_shown: Collections Shown
visible_collections: Visible Collections
hidden_collections: Hidden Collections
show_hidden_collections: Show Hidden Collections
hide_hidden_collections: Hide Hidden Collections
show_header: Show Header
unmanaged_collections: Unconfigured Collections
system_collections: System Collections
placeholder: Placeholder
icon_left: Icon Left
icon_right: Icon Right
count_other_revisions: '{count} Other Revisions'
font: Font
sans_serif: Sans Serif
serif: Serif
monospace: Monospace
divider: Divider
color: Color
circle: Circle
empty_item: Empty Item
log_in_with: 'Log In with {provider}'
conditional_styles: Conditional Styles
advanced_settings: Advanced Settings
advanced_filter: Advanced Filter
delete_advanced_filter: Delete Filter
change_advanced_filter_operator: Change Operator
advanced: Advanced
operators:
  eq: Equals
  neq: Doesn't equal
  lt: Less than
  gt: Greater than
  lte: Less than or equal to
  gte: Greater than or equal to
  in: Is one of
  nin: Is not one of
  null: Is null
  nnull: Isn't null
  contains: Contains
  ncontains: Doesn't contain
  icontains: Contains (insensitive)
  starts_with: Starts with
  nstarts_with: Doesn't start with
  istarts_with: Starts with (insensitive)
  nistarts_with: Doesn't start with (insensitive)
  ends_with: Ends with
  nends_with: Doesn't end with
  iends_with: Ends with (insensitive)
  niends_with: Doesn't end with (insensitive)
  between: Is between
  nbetween: Isn't between
  empty: Is empty
  nempty: Isn't empty
  all: Contains these keys
  has: Contains some of these keys
  intersects: Intersects
  nintersects: Doesn't intersect
  intersects_bbox: Intersects bounding box
  nintersects_bbox: Doesn't intersect bounding box
  regex: Matches RegExp
custom_validation_message: Custom Validation Message
loading: Loading...
drop_to_upload: Drop to Upload
item: Item
items: Items
upload_file: Upload File
upload_file_indeterminate: Uploading File...
upload_file_success: File Uploaded
upload_files_indeterminate: 'Uploading files {done}/{total}'
upload_files_success: '{count} Files Uploaded'
upload_pending: Upload Pending
drag_file_here: Drag & Drop a File Here
click_to_browse: Click to Browse
interface_options: Interface Options
display_options: Display Options
layout_options: Layout Options
rows: Rows
columns: Columns
collection_setup: Collection Setup
optional_system_fields: Optional System Fields
value_unique: Value has to be unique
all_activity: All Activity
create_item: Create Item
display_template: Display Template
language_display_template: Language Display Template
translations_display_template: Translations Display Template
n_items_selected: 'No Items Selected | 1 Item Selected | {n} Items Selected'
per_page: Per Page
all_files: All Files
my_files: My Files
recent_files: Recent Files
create_folder: Create Folder
edit_folder: Edit Folder
folder_name: Folder Name...
folder_key: Folder Key...
add_file: Add File
replace_file: Replace File
no_results: No Results
no_results_copy: Adjust or clear search filters to see results.
no_visible_fields: Empty Form
no_visible_fields_copy: This form has no visible fields.
clear_filters: Clear Filters
saves_automatically: Saves Automatically
role: Role
edit_role: Edit Role
rule: Rule
user: User
no_presets: No Presets
no_presets_copy: No presets or bookmarks have been saved yet.
no_presets_cta: Add Preset
presets_only: Presets Only
create: Create
on_create: On Create
on_update: On Update
read: Read
update: Update
delete: Delete
select_fields: Select Fields
format_text: Format Text
format_value: Format Value
abbreviate_value: Abbreviate Value
operator: Operator
bold: Bold
toggle: Toggle
icon_on: Icon On
icon_off: Icon Off
label: Label
flows: Flows
flow: Flow
select_a_flow: Select a Flow
run_flow_confirm: Are you sure you want to execute this flow?
run_flow_on_current_collection: Run Flow on Current Collection
run_flow_on_current: Run Flow on Current Item
run_flow_on_current_edited_confirm: This item may be updated by this flow, are you sure you want to execute it?
run_flow_on_selected: Select One or More Items First | Run Flow on 1 Selected Item | Run Flow on {n} Selected Items
run_flow: Run Flow
run_flow_success: Flow "{flow}" ran successfully
field_name_placeholder: Enter field name...
field_key_placeholder: Enter field key...
trigger: Trigger
trigger_options: Trigger Options
view_trigger: View Trigger
create_trigger: Create Trigger
trigger_setup: Trigger Setup
change_trigger: Change Trigger
flow_delete_confirm: Are you sure you want to delete Flow "{flow}"? This action can not be undone.
set_flow_active: Set Flow to Active
set_flow_inactive: Set Flow to Inactive
edit_flow: Edit Flow
delete_flow: Delete Flow
no_other_flows_copy: You don't have any other Flows yet.
no_flows: No Flows
no_flows_copy: You don't have any Flows yet.
create_flow: Create Flow
creating_new_flow: Creating New Flow
updating_flow: Updating Flow
flow_setup: Flow Setup
flow_name: Name
flow_tracking: Activity & Logs Tracking
flow_tracking_all: Track Activity & Logs
flow_tracking_activity: Only Track Activity
flow_tracking_null: Do Not Track Anything
start_flow: Start Flow
stop_flow: Stop Flow
create_operation: Create Operation
edit_operation: Edit Operation
code: Code
operation_options: Operation Options
operation_name: Name of operation...
operation_key: Identifier for reference...
operation_key_unique_error: Operation keys must be unique in a Flow
operation_handle_resolve: 'Resolve: Click to Add or Drag to Reroute'
operation_handle_reject: 'Reject: Click to Add or Drag to Reroute'
insights: Insights
dashboard: Dashboard
panel: Panel
panel_options: Panel Options
panel_header: Panel Header
panel_name_placeholder: Name this panel...
panel_note_placeholder: Optional details about this panel...
panel_delete_confirm: Are you sure you want to delete this panel? This action can not be undone.
list_panel_allow_edit: Allow Inline Editing
dashboard_delete_confirm: Are you sure you want to delete this dashboard? This action can not be undone.
edit_dashboard: Edit Dashboard
delete_dashboard: Delete Dashboard
visible: Visible
prefix_placeholder: Text before value...
suffix_placeholder: Text after value...
decimals_placeholder: Number of decimal places...
no_dashboards: No Dashboards
no_dashboards_copy: You don’t have any Dashboards yet.
create_dashboard: Create Dashboard
dashboard_name: Dashboard Name
no_data: No Data
no_data_in_flow: No data was produced or accessed within this Flow
accountability: Accountability
payload: Payload
details: Details
full_screen: Full Screen
full_text_search: Full-Text Search
edit_panels: Edit Panels
center_align: Center Align
left_align: Left Align
right_align: Right Align
fit_to_screen: Fit to Screen
image_url: Image Url
alt_text: Alternative Text
media: Media
quality: Quality
width: Width
height: Height
transformation_preset_key: Transformation Preset Key
source: Source
url_placeholder: Enter an url...
display_text: Display Text
display_text_placeholder: Enter a display text...
interface_group_text_and_numbers: Text & Numbers
interface_group_selection: Selection
interface_group_relational: Relational
interface_group_presentation: Presentation
interface_group_groups: Groups
interface_group_other: Other
tooltip: Tooltip
tooltip_placeholder: Enter a tooltip...
unlimited: Unlimited
open_link_in: Open link in
new_tab: New tab
current_tab: Current tab
save_image: Save Image
save_media: Save Media
wysiwyg_options:
  aligncenter: Align Center
  alignjustify: Align Justify
  alignleft: Align Left
  alignnone: Align None
  alignright: Align Right
  forecolor: Foreground Color
  backcolor: Background Color
  bold: Bold
  italic: Italic
  underline: Underline
  strikethrough: Strikethrough
  subscript: Subscript
  superscript: Superscript
  codeblock: Code
  blockquote: Blockquote
  bullist: Bullet List
  numlist: Numbered List
  hr: Horizontal Rule
  link: Add/Edit Link
  unlink: Remove Link
  media: Add/Edit Media
  image: Add/Edit Image
  copy: Copy
  cut: Cut
  paste: Paste
  heading: Heading
  h1: Heading 1
  h2: Heading 2
  h3: Heading 3
  h4: Heading 4
  h5: Heading 5
  h6: Heading 6
  fontselect: Select Font
  fontsizeselect: Select Font Size
  indent: Indent
  outdent: Outdent
  undo: Undo
  redo: Redo
  remove: Remove
  removeformat: Remove Format
  selectall: Select All
  table: Table
  visualaid: View invisible elements
  source_code: Edit Source Code
  fullscreen: Full Screen
  directionality: Directionality
  lazy_loading: Lazy Load Image
  lazy_loading_label: Enable Lazy Loading
dropdown: Dropdown
choices: Choices
choices_option_configured_incorrectly: Choices configured incorrectly
deselect: Deselect
deselect_all: Deselect All
theme: Theme
select_a_theme: Select a Theme
appearance_auto: Automatic (Based on System)
appearance_light: Light Mode
appearance_dark: Dark Mode
other: Other...
adding_user: Adding User
unknown_user: Unknown User
creating_in: 'Creating Item in {collection}'
editing_in: 'Editing Item in {collection}'
viewing_in: 'Viewing Item in {collection}'
creating_unit: 'Creating {unit}'
editing_unit: 'Editing {unit}'
editing_in_batch: 'Batch Editing {count} Items'
no_options_available: No options available
settings_data_model: Data Model
settings_permissions: Access Control
settings_project: Settings
settings_theming: Theming
settings_webhooks: Webhooks
settings_flows: Flows
settings_presets: Bookmarks
settings_translations: Translations
one_or_more_options_are_missing: One or more options are missing
configure_field_key_to_continue: Configure field key to continue
scope: Scope
actions: Actions
select: Select...
layout: Layout
tree_view: Tree View
changes_are_permanent: Changes are permanent
preset_name_placeholder: Serves as default when empty...
preset_search_placeholder: Search query...
editing_preset: Editing Preset
layout_preview: Layout Preview
layout_setup: Layout Setup
data: Data
theme-overrides: Theme Overrides
unsaved_changes: Unsaved Changes
unsaved_changes_copy: Are you sure you want to leave this page?
discard_changes: Discard Changes
discard_all_changes: Discard All Changes
discard_changes_copy: Are you sure you want to discard all the changes made?
show_x_axis: Show X Axis
show_y_axis: Show Y Axis
keep_editing: Keep Editing
page_help_collections_overview: '**Collections Overview** — List of all collections you have access to.'
page_help_collections_collection: >-
  **Browse Items** — Lists all {collection} items you have access to. Customize layout, filters, and sorting to tailor
  your view, and even save bookmarks of these different configurations for quick access.
page_help_collections_item: >-
  **Item Detail** — A form for viewing and managing this item. This sidebar also contains a full history of revisions,
  and embedded comments.
page_help_activity_collection: >-
  **Browse Activity** — A comprehensive listing of all your user's system and content activity.
page_help_docs_global: >-
  **Documentation Overview** — Docs tailored specifically to this project's version and schema.
page_help_files_collection: >-
  **File Library** — Lists all file assets uploaded to this project. Customize layout, filters, and sorting to tailor
  your view, and even save bookmarks of these different configurations for quick access.
page_help_files_item: >-
  **File Detail** — A form for managing file metadata, editing the original asset, and updating access settings.
page_help_settings_project: "**Settings** — Your project's global configuration options."
page_help_settings_theming: "**Theming** — Your project's theming options."
page_help_settings_extensions: '**Extensions** — The extensions installed in your project.'
page_help_settings_datamodel_collections: >-
  **Data Model: Collections** — Lists all collections available. This includes visible, hidden, and system collections,
  as well as unmanaged database tables that can be added.
page_help_settings_datamodel_fields: >-
  **Data Model: Collection** — A form for managing this collection and its fields.
page_help_settings_roles_collection: '**Browse Roles** — Lists the Admin, Public and custom User Roles.'
page_help_settings_roles_item: "**Role Detail** — Manage a role's permissions and other settings."
page_help_settings_presets_collection: >-
  **Browse Presets** — Lists all presets in the project, including: user, role, and global bookmarks, as well as default
  views.
page_help_settings_presets_item: >-
  **Preset Detail** — A form for managing bookmarks and default collection presets.
page_help_settings_webhooks_collection: '**Browse Webhooks** — Lists all webhooks within the project.'
page_help_settings_webhooks_item: '**Webhook Detail** — A form for creating and managing project webhooks.'
page_help_settings_flows_collection: '**Browse Flows** — Lists all Flows within the project.'
page_help_settings_flows_item: '**Flow Detail** — Workspace for managing one or more operations.'
page_help_settings_translations_collection:
  '**Browse Custom Translations** — Lists all custom translations within the project.'
page_help_settings_translations_item: '**Custom Translations Detail** — A form for viewing and managing this item.'
page_help_users_collection: '**User Directory** — Lists all system users within this project.'
page_help_users_item: >-
  **User Detail** — Manage your account information, or view the details of other users.
page_help_insights_overview: '**Insights** — List of dashboards you have access to.'
page_help_insights_dashboard: '**Dashboard** — Workspace for managing one or more panels'
activity_feed: Activity Feed
add_new: Add New
create_new: Create New
all: All
none: None
no_layout_collection_selected_yet: No layout/collection selected yet
batch_delete_confirm: >-
  No items have been selected | Are you sure you want to delete this item? This action can not be undone. | Are you sure
  you want to delete these {count} items? This action can not be undone.
cancel: Cancel
no_upscale: Don't upscale images
no_extensions: No Extensions
no_extensions_copy: No extensions have been installed yet.
collection: Collection
collections: Collections
content: Content
singleton: Singleton
singleton_label: Treat as single object
system_fields_locked: System fields are locked and can't be edited
directus_collection:
  directus_activity: Accountability logs for all events
  directus_collections: Additional collection configuration and metadata
  directus_dashboards: Dashboards within the Insights module
  directus_fields: Additional field configuration and metadata
  directus_files: Metadata for all managed file assets
  directus_flows: Automation flows
  directus_folders: Provides virtual directories for files
  directus_migrations: What version of the database you're using
  directus_notifications: Notifications sent to users
  directus_operations: Operations that run in Flows
  directus_panels: Individual panels within Insights dashboards
  directus_permissions: Access permissions for each role
  directus_presets: Presets for collection defaults and bookmarks
  directus_relations: Relationship configuration and metadata
  directus_revisions: Data snapshots for all activity
  directus_roles: Permission groups for system users
  directus_sessions: User session information
  directus_settings: Project configuration options
  directus_shares: Tracks externally shared items
  directus_users: System users for the platform
  directus_webhooks: Configuration for event-based HTTP requests
  directus_translations: Custom translations
  directus_versions: Content Versions for items
  directus_extensions: Configuration of extensions
fields:
  directus_activity:
    item: Item Primary Key
    action: Action
    collection: Collection
    timestamp: Action On
    user: Action By
    comment: Comment
    user_agent: User Agent
    origin: Origin
    ip: IP Address
    revisions: Revisions
  directus_collections:
    collection: Collection
    icon: Icon
    note: Note
    color: Color
    display_template: Display Template
    hidden: Hidden
    singleton: Singleton
    translations: Collection Naming Translations
    archive_app_filter: Archive App Filter
    archive_value: Archive Value
    unarchive_value: Unarchive Value
    sort_field: Sort Field
    accountability: Activity & Revision Tracking
    versioning: Versioning
    archive_field: Archive Field
    item_duplication_fields: Item Duplication Fields
  directus_files:
    $thumbnail: Thumbnail
    title: Title
    description: Description
    tags: Tags
    location: Location
    storage: Storage
    filename_disk: Filename (Disk)
    filename_download: Filename (Download)
    metadata: Metadata
    type: Mime Type
    filesize: Filesize
    modified_by: Modified By
    modified_on: Modified On
    created_on: Created On
    created_by: Created By
    embed: Embed
    uploaded_by: Uploaded By
    folder: Folder
    width: Width
    uploaded_on: Uploaded On
    height: Height
    charset: Charset
    duration: Duration
  directus_users:
    first_name: First Name
    last_name: Last Name
    email: Email
    password: Password
    avatar: Avatar
    location: Location
    title: Title
    description: Description
    tags: Tags
    user_preferences: User Preferences
    language: Language
    tfa_secret: Two-Factor Authentication
    admin_options: Admin Options
    status: Status
    status_draft: Draft
    status_invited: Invited
    status_active: Active
    status_suspended: Suspended
    status_archived: Archived
    role: Role
    token: Token
    provider: Provider
    external_identifier: External Identifier
    last_page: Last Page
    last_access: Last Access
    email_notifications: Email Notifications
    theme_light_overrides: Light Theme Customization
    theme_dark_overrides: Dark Theme Customization
  directus_settings:
    jpg: JPEG
    png: PNG
    webP: WebP
    tiff: Tiff
    avif: AVIF
    mapping: Mapping
    basemaps: Basemaps
    basemaps_raster: Raster
    basemaps_tile: Raster TileJSON
    basemaps_style: Mapbox Style
    mapbox_key: Mapbox Access Token
    mapbox_placeholder: pk.eyJ1Ijo.....
    attribution: Attribution
    attribution_placeholder: © OpenStreetMap contributors
    transforms_note:
      The Sharp method name and its arguments. See https://sharp.pixelplumbing.com/api-constructor for more information.
    additional_transforms: Additional Transformations
    project_name: Project Name
    project_descriptor: Project Descriptor
    project_url: Project URL
    project_color: Project Color
    project_logo: Project Logo
    default_language: Default Language
    branding: Branding
    public_foreground: Public Foreground
    public_background: Public Background
    public_note: Public Note
    theming: Theming Defaults
    auth_password_policy: Auth Password Policy
    auth_login_attempts: Auth Login Attempts
    files_and_thumbnails: Files & Storage
    storage_default_folder: Default Folder
    storage_asset_presets: Transformation Presets
    storage_asset_transform: Allowed Transformations
    overrides: App Overrides
    custom_css: Custom CSS
    module_bar: Module Bar
    transformations_all: Allow all transformations
    transformations_none: Disable transformations
    transformations_presets: Limit transformations to presets below
    image_editor: Image Editor
    custom_aspect_ratios: Custom Aspect Ratios
    theme_light_overrides: Light Theme Customization
    theme_dark_overrides: Dark Theme Customization
  directus_shares:
    name: Name
    role: Role
    password: Password
    date_start: Date Start
    date_end: Date End
    max_uses: Max Uses
    times_used: Times Used
  directus_fields:
    collection: Collection Name
    icon: Collection Icon
    note: Note
    hidden: Hidden
    singleton: Singleton
    translation: Field Name Translations
    display_template: Template
  directus_roles:
    name: Role Name
    icon: Role Icon
    description: Description
    app_access: App Access
    admin_access: Admin Access
    ip_access: IP Access
    enforce_tfa: Require 2FA
    users: Users in Role
    module_list: Module Navigation
  directus_webhooks:
    name: Name
    method: Method
    status: Status
    data: Data
    header: Header
    value: Value
    headers: Request Headers
    data_label: Send Event Data
    triggers: Triggers
    actions: Actions
    collections: Collections
field_options:
  directus_settings:
    project_name_placeholder: My project...
    project_color_note: Login & Logo Background
    project_logo_note: White 40×40 SVG/PNG
    project_favicon_note: 32×32 ICO
    public_note_placeholder: A short, public message that supports markdown formatting...
    security_divider_title: Security
    auth_password_policy:
      none_text: None – Not Recommended
      weak_text: Weak – Minimum 8 Characters
      strong_text: Strong – Upper / Lowercase / Numbers / Special
    storage_asset_presets:
      fit_label: Fit
      upscaling: Upscaling
      fit:
        contain_text: Contain (preserve aspect ratio)
        cover_text: Cover (forces exact size)
        fit_text: Fit inside
        outside_text: Fit outside
    additional_transforms: Additional Transformations
    transforms_note:
      The Sharp method name and its arguments. See https://sharp.pixelplumbing.com/api-constructor for more information.
    mapbox_key: Mapbox Access Token
    mapbox_placeholder: pk.eyJ1Ijo.....
    basemaps: Basemaps
    basemaps_name_placeholder: Enter the basemap name...
    basemaps_raster: Raster
    basemaps_tile: Raster TileJSON
    basemaps_style: Mapbox Style
    files_divider_title: Files & Thumbnails
    overrides_divider_title: App Overrides
  directus_activity:
    login: Login
    create: Create
    update: Update
    delete: Delete
  directus_collections:
    track_activity_revisions: Track Activity & Revisions
    only_track_activity: Only Track Activity
    do_not_track_anything: Do Not Track Anything
    collection_setup: Collection Setup
    note_placeholder: A description of this collection...
    hidden_label: Hide within the App
    singleton: Treat as single object
    language: Language
    translation: Translation
    translation_placeholder: Enter a translation...
    collection_name: Collection Name
    singular_unit: Singular Unit
    plural_unit: Plural Unit
    archive_divider: Archive
    archive_field_placeholder: Choose a field...
    archive_app_filter: Enable App Archive Filter
    archive_value: Value set when archiving...
    unarchive_value: Value set when unarchiving...
    sort_divider: Sort
    sort_field: Choose a field...
    accountability_divider: Accountability
    duplication_divider: Duplication
    preview_divider: Preview
    content_versioning_divider: Content Versioning
    enable_versioning: Enable Versioning
  directus_files:
    title: A unique title...
    description: An optional description...
    location: An optional location...
    storage_divider: File Naming
    filename_disk: Name on disk storage...
    filename_download: Name when downloading...
  directus_roles:
    name: The unique name for this role...
    description: A description of this role...
    ip_access: Add allowed IP addresses, leave empty to allow all...
    fields:
      icon_name: Icon
      name_name: Name
      name_placeholder: Enter a title...
      link_name: Link
      link_placeholder: Relative or absolute URL...
    collections_name: Collections
    collections_addLabel: Add Collection...
  directus_users:
    preferences_divider: User Preferences
    dropdown_auto: Automatic (Based on System)
    dropdown_light: Light Mode
    dropdown_dark: Dark Mode
    admin_divider: Admin Options
    status_dropdown_draft: Draft
    status_dropdown_invited: Invited
    status_dropdown_active: Active
    status_dropdown_suspended: Suspended
    status_dropdown_archived: Archived
    token: Enter a secure access token...
  directus_webhooks:
    status_options_active: Active
    status_options_inactive: Inactive
    data_label: Send Event Data
    triggers_divider: Triggers
    actions_create: Create
    actions_update: Update
    actions_delete: Delete
    actions_login: Login
    headers:
      header: Header
      value: Value
      add: Add Header
no_fields_in_collection: 'There are no fields in "{collection}" yet'
no_value: No value
do_nothing: Do Nothing
generate_and_save_uuid: Generate and Save UUID
save_current_user_id: Save Current User ID
save_current_user_role: Save Current User Role
save_current_datetime: Save Current Date/Time
always_open: Always Open
start_open: Start Open
start_collapsed: Start Collapsed
block: Block
inline: Inline
comment: Comment
live_preview:
  enable: Enable Preview
  disable: Disable Preview
  change_size: Change Display Dimensions
  refresh: Refresh Preview
  new_window: Open in New Window
  close_window: Open in Split View
  toggle_3d: Toggle 3D
shares: Shares
unlimited_usage: Unlimited usage
uses_left: No uses left | 1 use left | {n} uses left
no_shares: No shares to show
new_share: New Share
expired: Expired
upcoming: Upcoming
share: Share
share_item: Share Item
shared_with_you: An item has been shared with you
shared_enter_passcode: Enter your passcode to continue...
shared_leave_blank_for_passwordless_access: Leave blank for passwordless access
shared_leave_blank_for_unlimited: Leave blank for unlimited
shared_times_remaining: This link can only be used {n} times
shared_last_remaining: This link can only be used once
shared_uses_left:
  For added security, this shared page has been configured with a limited number of views. There are currently {n} views
  remaining, after which, the page will no longer be accessible.
share_access_page: Access Shared Page
share_access_not_found:
  This shared page either does not exist or has already exceeded the maximum number of allowed uses.
share_access_not_found_desc: Please contact an authorized user of this project to request access.
share_access_not_found_title: Unknown Share Page
share_copy_link: Copy Link
share_copy_link_success: Link Copied
share_copy_link_error: Unable to Copy Link
share_send_link: Send Link
relational_triggers: Relational Triggers
referential_action_field_label_m2o: On Delete of {collection}...
referential_action_field_label_o2m: On Deselect of {collection}...
referential_action_no_action: Prevent the deletion
referential_action_cascade: Delete the {collection} item (cascade)
referential_action_set_null: Nullify the {field} field
referential_action_set_default: Set {field} to its default value
choose_action: Choose Action
continue_label: Continue
continue_as: >-
  {name} is currently authenticated. If you recognize this account, press continue.
editing_role: '{role} Role'
creating_webhook: Creating Webhook
default_label: Default
delete_label: Delete
delete_are_you_sure: >-
  This action is permanent and can not be undone. Are you sure you would like to proceed?
delete_field_are_you_sure: >-
  Are you sure you want to delete the field "{field}"? This action can not be undone.
description: Description
done: Done
duplicate: Duplicate
limit: Limit
email: Email
embed: Embed
fallback_icon: Fallback Icon
field: Field | Fields
file: File
file_library: File Library
forgot_password: Forgot Password
hidden: Hidden
hidden_in_group: Hidden in {group}
icon: Icon
info: Info
normal: Normal
success: Success
warning: Warning
danger: Danger
colors:
  purple: Purple
  blue: Blue
  green: Green
  yellow: Yellow
  orange: Orange
  red: Red
  black: Black
  gray: Gray
  white: White
junction_collection: Junction Collection
latency: Latency
login: Log in
my_activity: My Activity
not_authenticated: Not Authenticated
authenticated: Authenticated
options: Options
otp: One-Time Password
password: Password
permissions: Permissions
relationship: Relationship
reset: Reset
reset_password: Reset Password
revisions: Revisions
no_revisions: No Revisions Yet
no_logs: No Logs Yet
revert: Revert
save: Save
schema: Schema
search: Search
select_existing: Select Existing
select_field_type: Select a field type
select_interface: Select an interface
select_display: Select a display
settings: Settings
sign_in: Sign In
sign_out: Sign Out
sign_out_confirm: Are you sure you want to sign out?
something_went_wrong: Something went wrong.
sort_direction: Sort Direction
export_location: Export Location
export_started: Export Started
export_started_copy: Your export has started. You'll be notified when it's ready to download.
sort_asc: Sort Ascending
sort_desc: Sort Descending
disable_sort: Disable Sorting
template: Template
require_value_to_be_set: Require value to be set on creation
translation: Translation
translation_placeholder: Enter a translation...
value: Value
view_project: View Project
weeks: {}
report_error: Report Error
start: Start
table: Table
list: List
search_filter: Search & Filter
enable_search_filter: Enable searching & filtering
item_link: Item link
show_link_to_item: Show a link to the item
navigate_to_item: Navigate to Item
undo_removed_item: Undo Removed Item
remove_item: Remove Item
delete_item: Delete Item
interfaces:
  list-m2a:
    prefix_note: Uses the related item's collection name by default.
  filter:
    name: Filter
    description: Configure a filter object.
    add_filter: Add Filter
    add_group: And / Or group
    add_value: Add Value
    logic_type_and: AND
    logic_type_or: OR
    all: All
    any: Any
    and: and
    of_the_following: of the following
    no_rules: No configured rules
    change_value: Click to change value
    placeholder: Drag rules here
    add_key_placeholder: Add a key and press enter...
  fields:
    name: Fields
  group-accordion:
    name: Accordion
    description: Display fields or groups as accordion sections
    start: Start
    all_closed: All Closed
    first_opened: First Opened
    all_opened: All Opened
    accordion_mode: Accordion Mode
    max_one_section_open: Max 1 Section Open
  presentation-links:
    presentation-links: Button Links
    links: Links
    description: Configurable link buttons for launching dynamic URLs
    style: Style
    primary: Primary
    link: Links
    button: Buttons
    error: Cannot perform action
  select-multiple-checkbox:
    checkboxes: Checkboxes
    description: Choose between multiple options via checkboxes
    allow_other: Allow Other
    show_more: 'Show {count} more'
    items_shown: Items Shown
  select-multiple-checkbox-tree:
    name: Checkboxes (Tree)
    description: Choose between multiple options via nested checkboxes
    value_combining: Value Combining
    value_combining_note: Controls what value is stored when nested selections are made.
    show_all: Show All
    show_selected: Show Selected
  input-code:
    code: Code
    description: Write or share code snippets
    line_number: Line Number
    line_wrapping: Line Wrapping
    placeholder: Enter code here...
  system-collection:
    collection: Collection
    description: Select between existing collections
    include_system_collections: Include System Collections
  system-collections:
    collections: Collections
    description: Select between existing collections
    include_system_collections: Include System Collections
  select-color:
    color: Color
    description: Enter or select a color value
    placeholder: Choose a color...
    preset_colors: Preset Colors
    opacity: Opacity
    preset_colors_add_label: Add new color...
    name_placeholder: Enter color name...
  datetime:
    datetime: Datetime
    description: Enter dates and times
    include_seconds: Include Seconds
    set_to_now: Set to Now
    use_24: Use 24-Hour Format
    placeholder: Choose a datetime...
  system-fields:
    select_a_collection: Select a Collection
    no_fields: No fields
  system-display-template:
    display-template: Display Template
    description: Mix static text and dynamic field values
    collection_field: Collection field
    collection_field_not_setup: The collection field option is misconfigured
    select_a_collection: Select a Collection
  presentation-divider:
    divider: Divider
    description: Label and divide fields into sections
    title_placeholder: Enter a title, or leave blank to only show a line...
    inline_title: Inline Title
    inline_title_label: Show title inside line
    margin_top: Margin Top
    margin_top_label: Increase Top Margin
  select-dropdown:
    description: Select a value from a dropdown
    choices_placeholder: Add a new choice
    allow_other: Allow Other
    allow_other_label: Allow Other Values
    allow_none: Allow None
    allow_none_label: Allow No Selection
    choices_name_placeholder: Enter a name...
    choices_value_placeholder: Enter a value...
    preview_threshold: Preview Threshold
  select-multiple-dropdown:
    select-multiple-dropdown: Dropdown (Multiple)
    description: Select multiple values from a dropdown
  file:
    file: File
    description: Select or upload a file
  files:
    files: Files
    description: Select or upload multiple files
  input-hash:
    hash: Hash
    description: Enter a value to be hashed
    masked: Masked
    masked_label: Hide the true values
  select-icon:
    icon: Icon
    description: Select an icon from a dropdown
    search_for_icon: Search for icon...
  file-image:
    image: Image
    description: Select or upload an image
    crop: Crop to Fit
    crop_label: Crop image as needed
  system-interface:
    interface: Interface
    description: Select an existing interface
    placeholder: Select an interface...
  system-interface-options:
    interface-options: Interface Options
    description: A modal for selecting options of an interface
  system-display:
    display: Display
    description: Select an existing display
    placeholder: Select an display...
  system-display-options:
    display-options: Display Options
    description: A modal for selecting options of a display
  list-m2m:
    many-to-many: Many to Many
    description: Select multiple related junction items
    columns_configure_notice: You can configure the columns after creating this field.
    display_template_configure_notice: You can configure the display template after creating this field.
  select-dropdown-m2o:
    many-to-one: Many to One
    description: Select a single related item
    display_template: Display Template
  collection-item-dropdown:
    collection-item-dropdown: Collection Item Dropdown
    description: Select an item from a collection in JSON format
  input-rich-text-md:
    markdown: Markdown
    description: Enter and preview markdown
    edit: Edit
    preview: Preview
    editorFont: Editor Font
    previewFont: Preview Font
    customSyntax: Custom Blocks
    customSyntax_label: Add custom syntax types
    customSyntax_add: Add custom syntax
    box: Block / Inline
    imageToken: Static Access Token
    imageToken_label: Static access token is appended to the assets' URL
  map:
    map: Map
    description: Select a location on a map
    zoom: Zoom
    geometry_type: Geometry Type
    geometry_format: Geometry Format
    default_view: Default View
    invalid_options: Invalid options
    invalid_format: Invalid format ({format})
    unexpected_geometry: Expected {expected}, got {got}.
    fit_bounds: Fit view to data
    native: Native
    geojson: GeoJSON
    lnglat: Longitude, Latitude
    wkt: WKT
    wkb: WKB
    click_to_select: Click to select {geometry}
  presentation-notice:
    notice: Notice
    description: Display a short notice
    text: Enter notice content here...
    no_text: No text configured...
  list-o2m:
    one-to-many: One to Many
    description: Select multiple related items
    no_collection: The collection could not be found
  system-folder:
    folder: Root Folder
    description: Select a folder
    field_hint: Default folder for uploaded files without a folder specified. Does not affect existing files.
    root_name: File Library Root
    system_default: System Defaults
  select-radio:
    radio-buttons: Radio Buttons
    description: Select one of multiple choices
  list:
    repeater: Repeater
    description: Create multiple entries of the same structure
    edit_fields: Edit Fields
    add_label: '"Create New" Label'
    sort: Sort
    sort_placeholder: Manual
    field_note_placeholder: Enter field note...
    incompatible_data:
      The current data is not compatible with the repeater interface and will be overridden when adding items to the
      repeater
    interface_group: Interface Options
    display_group: Display Options

  slider:
    slider: Slider
    description: Select a number using a slider
    always_show_value: Always show value
  tags:
    tags: Tags
    description: Select or add tags
    whitespace: Whitespace
    hyphen: Replace with hyphen
    underscore: Replace with underscore
    remove: Remove whitespace
    capitalization: Capitalization
    uppercase: Convert Uppercase
    lowercase: Convert Lowercase
    auto_formatter: Use Title Auto-Formatter
    alphabetize: Alphabetize
    alphabetize_label: Force Alphabetical Order
    add_tags: Add a tag and press Enter...
  input:
    input: Input
    description: Manually enter a value
    trim: Trim
    trim_label: Trim the start and end
    mask: Masked
    mask_label: Hide the real value
    clear: Cleared Value
    clear_label: Save as empty string
    minimum_value: Minimum Value
    maximum_value: Maximum Value
    step_interval: Step Interval
    slug: Slugify
    slug_label: Make entered value URL safe
  input-multiline:
    textarea: Textarea
    description: Enter multiline plain-text
  input-translated-string:
    input-translated-string: Translated Strings
    description: Select or add custom translation
    search_placeholder: Search...
    new_custom_translation: New Custom Translation
  boolean:
    toggle: Toggle
    description: Switch between on and off
    color_on: Color On
    color_off: Color Off
    label_placeholder: Enter a label...
    label_default: Enabled
  translations:
    display_template: Display Template
    no_collection: No Collection
    toggle_split_view: Toggle Split View
    enable: Enable
    user_language: Use Current User Language
    default_language: Default Language
    language_field: Language Indicator Field
    language_direction_field: Language Direction Field
  list-o2m-tree-view:
    description: Tree view for nested recursive one-to-many items
    recursive_only: The tree view interface only works for recursive relationships.
  user:
    user: User
    description: Select an existing directus user
    select_mode: Select Mode
    modes:
      auto: Auto
      dropdown: Dropdown
      modal: Modal
  input-rich-text-html:
    wysiwyg: WYSIWYG
    description: A rich-text editor writing HTML content
    toolbar: Toolbar
    custom_formats: Custom Formats
    options_override: Options Override
    folder_note: Folder for uploaded files. Does not affect existing files.
    imageToken: Static Access Token
    imageToken_label: Static access token is appended to the assets' URL
  input-block-editor:
    input-block-editor: Block Editor
    description: Block-styled editor for rich media stories, outputs clean data in JSON using Editor.js
    tools: Toolbar
    tools_options:
      header: Header
      nestedlist: List
      embed: Embed
      paragraph: Paragraph
      code: Code
      image: Image
      attaches: Attaches
      table: Table
      quote: Quote
      underline: Underline
      inlinecode: Inline Code
      delimiter: Delimiter
      checklist: Checklist
      toggle: Toggle Block
      alignment: Alignment
      raw: Raw HTML
  input-autocomplete-api:
    input-autocomplete-api: Autocomplete Input (API)
    description: A search typeahead for external API values.
    results_path: Results Path
    value_path: Value Path
    text_path: Text Path
    trigger: Trigger
    rate: Rate
  group-raw:
    name: Raw Group
    description: Render the fields as-is
  group-detail:
    name: Detail Group
    description: Render the fields as a collapsable section
    show_header: Show Group Header
    header_icon: Header Icon
    header_color: Header Color
    start_open: Start Open
    start_closed: Start Closed
  system-token:
    system-token: Token
    description: Manage static access token
    placeholder: Click "Generate Token" to create a new static access token
    value_securely_saved: Value Securely Saved
    generate: Generate Token
    regenerate: Regenerate Token
    generate_success_copy:
      Make sure to backup and copy the token above. For security reasons, you will not be able to view the token again
      after saving and navigate off this page.
    remove_token: Remove Token
  system-raw-editor:
    system-raw-editor: Raw Editor
    description: Allow entering of raw or mustache templating values
displays:
  translations:
    translations: Translations
    description: Preview translations
    enable: Enable
    user_language: Use Current User Language
    default_language: Default Language
    language_field: Language Indicator Field
  boolean:
    boolean: Boolean
    description: Display on and off states
    label_on: Label On
    label_on_placeholder: Enter an on label...
    label_off: Label Off
    label_off_placeholder: Enter an off label...
    icon_on: Icon On
    icon_off: Icon Off
    color_on: Color On
    color_off: Color Off
  collection:
    collection: Collection
    description: Display a collection
    icon_label: Show the collection's icon
  color:
    color: Color
    description: Display a colored dot
    default_color: Default Color
  datetime:
    datetime: Datetime
    description: Display values related to time
    format: Format
    format_note: >-
      The custom format accepts the __[Date Field Symbol
      Table](https://www.unicode.org/reports/tr35/tr35-dates.html#Date_Field_Symbol_Table)__
    long: Long
    short: Short
    relative: Relative
    relative_label: 'Show relative time, eg: 5 minutes ago'
    suffix: Suffix
    suffix_label: Show relative indicator
    suffix_note: Uses words like 'in' and 'ago'
    strict: Strict
    strict_label: Use strict units
    strict_note: Removes words like 'almost', 'over', 'less than'
    round: Round
    round_note: Choose a rounding function to use
    down: Down
    nearest: Nearest
    up: Up
  file:
    file: File
    description: Display files
  filesize:
    filesize: File Size
    description: Display the size of a file
  formatted-value:
    formatted-value: Formatted Value
    description: Display a formatted version of the text
    format: Format
    format_label: Auto format
    font: Font
    font_sans_serif: Sans serif
    font_serif: Serif
    font_monospace: Monospace
    bold: Bold
    bold_label: Use bold style
    italic: Italic
    italic_label: Use italic style
    prefix: Prefix
    prefix_label: Prepend text
    suffix: Suffix
    suffix_label: Appended Text
    color: Color
    background: Background
    icon: Icon
    border: Border
    border_label: Show border
    text: Text
    text_placeholder: Optional value override...
  formatted-json-value:
    formatted-json-value: Formatted JSON value
    description: Display a formatted version of the object
  icon:
    icon: Icon
    description: Display an icon
    filled: Filled
    filled_label: Use the filled variant
  image:
    image: Image
    description: Display a tiny image preview
    circle: Circle
    circle_label: Display as a circle
  labels:
    labels: Labels
    description: Display either a single or a list of labels
    default_foreground: Default Foreground
    default_background: Default Background
    format_label: Format each label
    show_as_dot: Show As Dot
    choices_value_placeholder: Enter a value...
    choices_text_placeholder: Enter a text...
  mime-type:
    mime-type: MIME Type
    description: Show the MIME-Type of a file
    extension_only: Extension Only
    extension_only_label: Only show the file extension
  rating:
    rating: Rating
    description: Visualize a number as stars relative to the max-value
    simple: Simple
    simple_label: Show stars in a simple format
  raw:
    raw: Raw Value
  related-values:
    related-values: Related Values
    description: Display relative values
    display_template_configure_notice: You can configure the display template after creating this field.
  user:
    user: User
    description: Display a directus user
    avatar: Avatar
    name: Name
    both: Both
    circle_label: Show user in a circle
layouts:
  cards:
    cards: Cards
    image_source: Image Source
    image_fit: Image Fit
    crop: Crop
    contain: Contain
    title: Title
    subtitle: Subtitle
  tabular:
    tabular: Table
    spacing: Spacing
    comfortable: Comfortable
    compact: Compact
    cozy: Cozy
  calendar:
    calendar: Calendar
    start_date_field: Start Date Field
    end_date_field: End Date Field
    optional: Optional
    first_day: First Day of the Week
  map:
    map: Map
    basemap: Basemap
    layers: Layers
    cluster_options: Clustering options
    cluster: Cluster Nearby Data
    cluster_radius: Cluster radius
    cluster_minpoints: Cluster minimum size
    cluster_maxzoom: Maximum zoom for clustering
    field: Geospatial Field
    invalid_geometry: Invalid geometry
    find_location: Find location...
    default_template: Using Collection Default...
    no_compatible_fields: No compatible fields
  kanban:
    name: Kanban
    group_field: Group By
    group_field_placeholder: Field to group by...
    group_title: Group Title
    group_title_placeholder: Field for group titles...
    title: Card Title
    title_placeholder: Optional title field...
    text: Card Text
    text_placeholder: Optional text field...
    date: Card Date
    date_placeholder: Optional date field...
    tags: Card Tags
    tags_placeholder: Optional tags field...
    user: Card User
    user_placeholder: Optional user field...
    image: Card Image
    image_placeholder: Optional image field...
    image_fit: Card Image Fit
    crop: Crop
    advanced: Advanced
    edit_group: Edit Group
    delete_group: Delete Group
    add_group: Add Group
    add_group_placeholder: Enter a new group title...
    show_ungrouped: Show Ungrouped
    show: Show
    no_group: No Group
    not_all_loaded: Could only load the first 1000 items.

horizontal: Horizontal
vertical: Vertical
x_axis: X-Axis
y_axis: Y-Axis
y_axis_function: Y-Axis Function
show_x_only: Show X-Axis Only
show_y_only: Show Y-Axis Only
show_data_label: Show Data Label
both: Both
show_axis_labels: Show Axis Labels
function: Function
half_circle: Half Circle
full_circle: Full Circle
stroke_width: Stroke Width
rounded_stroke: Rounded Stroke
thin: Thin
medium: Medium
broad: Broad
show_labels: Show Labels
show_legend: Show Legend
right: Right
left: Left
donut: Donut

panels:
  metric:
    name: Metric
    description: Show a single value based on a query
    field: Field
  metric_list:
    name: Metric List
    description: List and visualize aggregate metrics from a collection
  time_series:
    name: Time Series
    description: Render a line chart based on values over time
    date_field: Date Field
    value_field: Value Field
    fill_type: Fill Type
    curve_type: Curve Type
  label:
    name: Label
    description: Show some text
  list:
    name: List
    description: Filter and list fields from a collection
  barchart:
    name: Bar Chart
    description: Bar or column charts for comparing groups of values
    horizontal: Horizontal
    select_collection: You must select a collection.
  linechart:
    name: Line Chart
    description: Line chart for comparing change of a field
    disabled_grouping: Disabled when grouping is selected.
    disabled_no_grouping: Disabled when no grouping is selected.
    show_marker: Show Tooltip Marker
    curve_type: Curve Type
    smooth: Smooth
    straight: Straight
    step_line: Step Line
    show_legend: Show Legend
  meter:
    name: Meter
    description: Meter for tracking values
  piechart:
    name: Pie or Donut Chart
    description: Circular chart showing the ratios of groups on a column
  variable:
    name: Global Variable
    description: Set a global value for use in other Panels' filters
    variable_key: Variable Key
  relational-variable:
    name: Global Relational Variable
    description: Set a global relational value for use in other Panels' filters
    variable_key: Variable Key
    multiple: Multiple
    multiple-label: Select multiple items
triggers:
  common:
    response_body: Response Body
    response_body_all: All Data
    response_body_last: Data of Last Operation
  event:
    name: Event Hook
    description: Triggers on platform or data events
    action: 'Action (Non-Blocking)'
    filter: 'Filter (Blocking)'
  webhook:
    name: Webhook
    description: Triggers on an incoming HTTP request
    method: Method
    async: Asynchronous
  operation:
    name: Another Flow
    description: Triggered by another Flow, for chaining
    preview: Triggered by an operation in a different Flow
  schedule:
    name: Schedule (CRON)
    description: Triggers at regular points in time
    cron: Interval
  manual:
    name: Manual
    description: Triggers on manual run within selected collection(s)
    collection_and_item: Collection & Item Pages
    collection_only: Collection Page Only
    item_only: Item Page Only
    collection_page: Collection Page
    require_selection: Requires Selection
a_flow_uuid: Select a Flow to trigger...
any_string_or_json: Any string or JSON...
item_payload_placeholder: This is the JSON used to update the item's field values...
operation_variables_note:
  You can access flow data with variables such as **{'{'}{'{'}$last{'}'}{'}'}**, **{'{'}{'{'}$trigger{'}'}{'}'}** and
  **{'{'}{'{'}$accountability{'}'}{'}'}**, or reference previous operations using
  **{'{'}{'{'}operation_key{'}'}{'}'}**.'
operations:
  condition:
    name: Condition
    description: Route a flow based on If / Else logic
  exec:
    name: Run Script
    description: Execute arbitrary code to modify the payload
    modules: 'The following **Node modules** can be used:'
  item-create:
    name: Create Data
    description: Create items in the database
    payload: Payload
    emit_events: Emit Events
  item-delete:
    name: Delete Data
    description: Delete items in the database
    emit_events: Emit Events
    key: IDs
    query: Query
  item-read:
    name: Read Data
    description: Read items from the database
    key: IDs
    query: Query
    emit_events: Emit Events
  item-update:
    name: Update Data
    description: Update items in the database
    emit_events: Emit Events
    key: IDs
    payload: Payload
    query: Query
  json-web-token:
    name: JSON Web Token (JWT)
    description: Sign and verify JSON Web Tokens
    operation: Operation
    secret: Secret
    secret_placeholder: Enter a secret...
    payload: Payload
    token: Token
    token_placeholder: eyJhbGciOi......
    options: Options
    options_placeholder: Refer to https://www.npmjs.com/package/jsonwebtoken#usage for the available options
    sign: Sign Token
    verify: Verify Token
    decode: Decode Token
  log:
    name: Log to Console
    description: Output something to the console
    message: Message
    message_placeholder: Enter a message to show in the console...
  mail:
    name: Send Email
    description: Send an email to one or more people
    to: To
    to_placeholder: Add e-mail addresses and press enter...
    body: Body
    template: Template
    data: Data
  notification:
    name: Send Notification
    description: Send an in-app notification to one or more users
    recipient: User
    recipient_placeholder: Enter a UUID...
    recipient_note: Add user UUID and press enter...
    item_note: Item Key or Relative URL
    message: Message
    subject: Subject
  request:
    name: Webhook / Request URL
    description: 'Make a request to a URL'
    url: URL
    url_placeholder: https://example.com/example
    method: Method
    data: Data
    headers: Headers
    header: Header
    header_placeholder: Authorization...
    value_placeholder: Bearer eyJhbGciOi...
  sleep:
    name: Sleep
    description: Wait a given number of milliseconds
    milliseconds: Milliseconds
  transform:
    name: Transform Payload
    description: Alter the Flow's JSON payload
  trigger:
    name: Trigger Flow
    description: Pass this data to another flow
    flows: Flows
    flow: Flow
    data: Data
    iteration_mode: Iteration Mode
    iteration_mode_note: Mode for iterating over arrays.
    serial: Serial
    parallel: Parallel
    batch: Batch
    batch_size: Batch Size
    cache: Cache
<<<<<<< HEAD
onboarding:
  privacy_note:
    We take user privacy very seriously. We'll never sell or share your information with anyone outside of our
    organization.
  action:
    skip: Skip
    first: Start Setup
    saveAndContinue: Save and Continue
  welcome:
    title: Welcome to Directus!
    text: |
      Whether you're starting from scratch, a seasoned pro, or just checking out Directus for the first time, we're so thrilled you're here. 

      To get your project up and running as quickly as possible, the next few pages will guide you through initial user and project set-up. Ready? Let's get started!

      Be sure to join our [Directus Discord](https://directus.chat) to get updates, community support, and to see what awesome stuff other users are building.
  project:
    title: Let's setup your project
    text: |
      We built Directus to be completely customizable. From colors to logo, you can give your project a distinct identity to make it truly *yours*.

      Don't worry if you're not ready to customize yet – these can all be revisited later and easily removed or changed from inside the project settings.
    use_case: What are you planning to use Directus for?
    personal: Personal project
    work: Business
    exploring: Just exploring
  user:
    title: Let's setup your user
    text: |
      Each user has a unique identity within Directus, and this information is used to tailor the app to you. Don't worry if you need to change values later on, these are fully editable inside of your user settings.
    mailinglist_name: Product Updates
    mailinglist_label: Receive once-a-month updates
    primary_skillset: What is your primary skillset?
    frontend: Front-end Developer
    backend: Back-end Developer
    fullstack: Full-stack Developer
    db_admin: Database Administrator
    data_scientist: Data Scientist
    nontechnical: Non-Technical User
  loading:
    title: Setting up your project...
    text: |
      Awesome! You're all set.

      Now, sit back, relax, and give us a few moments to work our magic… ✨🐰
=======
unit: Unit
standard: Standard
scientific: Scientific
engineering: Engineering
compact: Compact
currency: Currency
notation: Notation
style: Style
fonts:
  thin: Thin
  extra_light: Extra Light
  light: Light
  normal: Normal
  medium: Medium
  semi_bold: Semi Bold
  bold: Bold
  extra_bold: Extra Bold
  black: Black
  italic: Italic
  oblique: Oblique
  small: Small
  large: Large
  auto: Auto
text_wrap: Text Wrap
center: Center
justify: Justify
text_align: Text Align
font_weight: Font Weight
font_style: Font Style
font_size: Font Size
minimum_fraction_digits: Minimum Decimals
maximum_fraction_digits: Maximum Decimals
show_percentage: Show Percentage
aggregation: Aggregation
series_grouping: Series Grouping
date_precision: Date Precision
export_dashboard: Export Dashboard
duplicate_dashboard: Duplicate Dashboard
search_dashboard: Search Dashboard...
search_flow: Search Flow...
percent: Percent
>>>>>>> b59b477a
<|MERGE_RESOLUTION|>--- conflicted
+++ resolved
@@ -2335,7 +2335,6 @@
     batch: Batch
     batch_size: Batch Size
     cache: Cache
-<<<<<<< HEAD
 onboarding:
   privacy_note:
     We take user privacy very seriously. We'll never sell or share your information with anyone outside of our
@@ -2347,7 +2346,7 @@
   welcome:
     title: Welcome to Directus!
     text: |
-      Whether you're starting from scratch, a seasoned pro, or just checking out Directus for the first time, we're so thrilled you're here. 
+      Whether you're starting from scratch, a seasoned pro, or just checking out Directus for the first time, we're so thrilled you're here.
 
       To get your project up and running as quickly as possible, the next few pages will guide you through initial user and project set-up. Ready? Let's get started!
 
@@ -2381,7 +2380,6 @@
       Awesome! You're all set.
 
       Now, sit back, relax, and give us a few moments to work our magic… ✨🐰
-=======
 unit: Unit
 standard: Standard
 scientific: Scientific
@@ -2422,5 +2420,4 @@
 duplicate_dashboard: Duplicate Dashboard
 search_dashboard: Search Dashboard...
 search_flow: Search Flow...
-percent: Percent
->>>>>>> b59b477a
+percent: Percent