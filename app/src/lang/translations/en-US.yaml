--- conflicted
+++ resolved
@@ -1184,14 +1184,10 @@
   as well as unmanaged database tables that can be added.
 page_help_settings_datamodel_fields: >-
   **Data Model: Collection** — A form for managing this collection and its fields.
-<<<<<<< HEAD
 page_help_settings_system_logs: '**System Logs** — Access a live stream of the system logs.'
-page_help_settings_roles_collection: '**Browse Roles** — Lists the Admin, Public and custom User Roles.'
-=======
 page_help_settings_policies_collection: '**Browse Policies** — Lists all policies within the project.'
 page_help_settings_policies_item: "**Policy Detail** — Manage a policy's permissions and other settings."
 page_help_settings_roles_collection: '**Browse Roles** — Lists the all user roles within the project.'
->>>>>>> d7faf7ca
 page_help_settings_roles_item: "**Role Detail** — Manage a role's permissions and other settings."
 page_help_settings_presets_collection: >-
   **Browse Presets** — Lists all presets in the project, including: user, role, and global bookmarks, as well as default
