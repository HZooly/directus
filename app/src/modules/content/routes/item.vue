--- conflicted
+++ resolved
@@ -1,289 +1,3 @@
-<<<<<<< HEAD
-<template>
-	<content-not-found
-		v-if="error || !collectionInfo || (collectionInfo?.meta?.singleton === true && primaryKey !== null)"
-	/>
-
-	<private-view v-else v-model:splitView="splitView" :split-view-min-width="310" :title="title">
-		<template v-if="collectionInfo.meta && collectionInfo.meta.singleton === true" #title>
-			<h1 class="type-title">
-				{{ collectionInfo.name }}
-			</h1>
-		</template>
-
-		<template v-else-if="isNew === false && collectionInfo.meta && collectionInfo.meta.display_template" #title>
-			<v-skeleton-loader v-if="loading || templateDataLoading" class="title-loader" type="text" />
-
-			<h1 v-else class="type-title">
-				<render-template
-					:collection="collectionInfo.collection"
-					:item="templateData"
-					:template="collectionInfo.meta.display_template"
-				/>
-			</h1>
-		</template>
-
-		<template #title-outer:prepend>
-			<v-button
-				v-if="collectionInfo.meta && collectionInfo.meta.singleton === true"
-				class="header-icon"
-				rounded
-				icon
-				secondary
-				disabled
-			>
-				<v-icon :name="collectionInfo.icon" />
-			</v-button>
-
-			<v-button
-				v-else
-				v-tooltip.bottom="t('back')"
-				class="header-icon"
-				rounded
-				icon
-				secondary
-				exact
-				@click="navigateBack"
-			>
-				<v-icon name="arrow_back" />
-			</v-button>
-		</template>
-
-		<template #headline>
-			<v-breadcrumb
-				v-if="collectionInfo.meta && collectionInfo.meta.singleton === true"
-				:items="[{ name: t('content'), to: '/content' }]"
-			/>
-			<v-breadcrumb v-else :items="breadcrumb" />
-		</template>
-
-		<template #title-outer:append>
-			<version-menu
-				v-if="
-					collectionInfo.meta &&
-					collectionInfo.meta.versioning &&
-					!isNew &&
-					internalPrimaryKey !== '+' &&
-					readVersionsAllowed &&
-					!versionsLoading
-				"
-				:collection="collection"
-				:primary-key="internalPrimaryKey"
-				:has-edits="hasEdits"
-				:current-version="currentVersion"
-				:versions="versions"
-				@add="addVersion"
-				@rename="renameVersion"
-				@delete="deleteVersion"
-				@switch="currentVersion = $event"
-			/>
-		</template>
-
-		<template #actions>
-			<v-button
-				v-if="previewURL"
-				v-tooltip.bottom="t(livePreviewMode === null ? 'live_preview.enable' : 'live_preview.disable')"
-				rounded
-				icon
-				class="action-preview"
-				:secondary="livePreviewMode === null"
-				@click="toggleSplitView"
-			>
-				<v-icon name="visibility" outline />
-			</v-button>
-
-			<v-dialog
-				v-if="!isNew && currentVersion === null"
-				v-model="confirmDelete"
-				:disabled="deleteAllowed === false"
-				@esc="confirmDelete = false"
-			>
-				<template #activator="{ on }">
-					<v-button
-						v-if="collectionInfo.meta && collectionInfo.meta.singleton === false"
-						v-tooltip.bottom="deleteAllowed ? t('delete_label') : t('not_allowed')"
-						rounded
-						icon
-						class="action-delete"
-						secondary
-						:disabled="item === null || deleteAllowed !== true"
-						@click="on"
-					>
-						<v-icon name="delete" outline />
-					</v-button>
-				</template>
-
-				<v-card>
-					<v-card-title>{{ t('delete_are_you_sure') }}</v-card-title>
-
-					<v-card-actions>
-						<v-button secondary @click="confirmDelete = false">
-							{{ t('cancel') }}
-						</v-button>
-						<v-button kind="danger" :loading="deleting" @click="deleteAndQuit">
-							{{ t('delete_label') }}
-						</v-button>
-					</v-card-actions>
-				</v-card>
-			</v-dialog>
-
-			<v-dialog
-				v-if="collectionInfo.meta && collectionInfo.meta.archive_field && !isNew"
-				v-model="confirmArchive"
-				:disabled="archiveAllowed === false"
-				@esc="confirmArchive = false"
-			>
-				<template #activator="{ on }">
-					<v-button
-						v-if="collectionInfo.meta && collectionInfo.meta.singleton === false"
-						v-tooltip.bottom="archiveTooltip"
-						rounded
-						icon
-						secondary
-						:disabled="item === null || archiveAllowed !== true"
-						@click="on"
-					>
-						<v-icon :name="isArchived ? 'unarchive' : 'archive'" outline />
-					</v-button>
-				</template>
-
-				<v-card>
-					<v-card-title>{{ isArchived ? t('unarchive_confirm') : t('archive_confirm') }}</v-card-title>
-
-					<v-card-actions>
-						<v-button secondary @click="confirmArchive = false">
-							{{ t('cancel') }}
-						</v-button>
-						<v-button kind="warning" :loading="archiving" @click="toggleArchive">
-							{{ isArchived ? t('unarchive') : t('archive') }}
-						</v-button>
-					</v-card-actions>
-				</v-card>
-			</v-dialog>
-
-			<v-button
-				v-if="currentVersion === null"
-				v-tooltip.bottom="saveAllowed ? t('save') : t('not_allowed')"
-				rounded
-				icon
-				:loading="saving"
-				:disabled="!isSavable"
-				@click="saveAndQuit"
-			>
-				<v-icon name="check" />
-
-				<template #append-outer>
-					<save-options
-						v-if="collectionInfo.meta && collectionInfo.meta.singleton !== true && isSavable === true"
-						:disabled-options="disabledOptions"
-						@save-and-stay="saveAndStay"
-						@save-and-add-new="saveAndAddNew"
-						@save-as-copy="saveAsCopyAndNavigate"
-						@discard-and-stay="discardAndStay"
-					/>
-				</template>
-			</v-button>
-			<v-button
-				v-else
-				v-tooltip.bottom="t('save_version')"
-				rounded
-				icon
-				:loading="saveVersionLoading"
-				:disabled="!isSavable"
-				@click="saveVersionAndQuit"
-			>
-				<v-icon name="beenhere" />
-
-				<template #append-outer>
-					<v-menu v-if="collectionInfo.meta && collectionInfo.meta.singleton !== true && isSavable === true" show-arrow>
-						<template #activator="{ toggle }">
-							<v-icon name="more_vert" clickable @click="toggle" />
-						</template>
-
-						<v-list>
-							<v-list-item clickable @click="discardAndStay">
-								<v-list-item-icon><v-icon name="undo" /></v-list-item-icon>
-								<v-list-item-content>{{ t('discard_all_changes') }}</v-list-item-content>
-							</v-list-item>
-						</v-list>
-					</v-menu>
-				</template>
-			</v-button>
-		</template>
-
-		<template #navigation>
-			<content-navigation :current-collection="collection" />
-		</template>
-
-		<v-form
-			ref="form"
-			v-model="edits"
-			:autofocus="isNew"
-			:disabled="isNew ? false : updateAllowed === false"
-			:loading="loading"
-			:initial-values="item"
-			:fields="fields"
-			:primary-key="internalPrimaryKey"
-			:validation-errors="validationErrors"
-		/>
-
-		<v-dialog v-model="confirmLeave" @esc="confirmLeave = false">
-			<v-card>
-				<v-card-title>{{ t('unsaved_changes') }}</v-card-title>
-				<v-card-text>{{ t('unsaved_changes_copy') }}</v-card-text>
-				<v-card-actions>
-					<v-button secondary @click="discardAndLeave">
-						{{ t('discard_changes') }}
-					</v-button>
-					<v-button @click="confirmLeave = false">{{ t('keep_editing') }}</v-button>
-				</v-card-actions>
-			</v-card>
-		</v-dialog>
-
-		<template #splitView>
-			<LivePreview v-if="previewURL" :url="previewURL" @new-window="livePreviewMode = 'popup'" />
-		</template>
-
-		<template #sidebar>
-			<sidebar-detail icon="info" :title="t('information')" close>
-				<div v-md="t('page_help_collections_item')" class="page-description" />
-			</sidebar-detail>
-			<template v-if="isNew === false && loading === false && internalPrimaryKey">
-				<revisions-drawer-detail
-					v-if="revisionsAllowed && accountabilityScope === 'all'"
-					ref="revisionsDrawerDetailRef"
-					:collection="collection"
-					:primary-key="internalPrimaryKey"
-					:version="currentVersion"
-					:scope="accountabilityScope"
-					@revert="revert"
-				/>
-				<comments-sidebar-detail
-					v-if="currentVersion === null"
-					:collection="collection"
-					:primary-key="internalPrimaryKey"
-				/>
-				<shares-sidebar-detail
-					v-if="currentVersion === null"
-					:collection="collection"
-					:primary-key="internalPrimaryKey"
-					:allowed="shareAllowed"
-				/>
-				<flow-sidebar-detail
-					v-if="currentVersion === null"
-					location="item"
-					:collection="collection"
-					:primary-key="internalPrimaryKey"
-					:has-edits="hasEdits"
-					@refresh="refresh"
-				/>
-			</template>
-		</template>
-	</private-view>
-</template>
-
-=======
->>>>>>> 44a70dba
 <script setup lang="ts">
 import { computed, onBeforeUnmount, ref, toRefs, unref, watch } from 'vue';
 import { useI18n } from 'vue-i18n';
