--- conflicted
+++ resolved
@@ -72,15 +72,9 @@
 				to: `/settings/flows`,
 			},
 			{
-<<<<<<< HEAD
 				icon: 'storefront',
 				name: t('marketplace'),
 				to: `/settings/market`,
-=======
-				icon: 'extension',
-				name: t('extensions'),
-				to: `/settings/extensions`,
->>>>>>> a76c50b5
 			},
 		];
 
