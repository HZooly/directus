<<<<<<< HEAD
import { authentication, createDirectus, rest } from '@directus/sdk';
import type { AuthenticationClient, DirectusClient, RestClient } from '@directus/sdk';
import { getPublicURL } from '@/utils/get-root-path';
=======
import type { DirectusClient, RestClient } from '@directus/sdk';
import { createDirectus, rest, authentication } from '@directus/sdk';
import { getPublicURL } from './utils/get-root-path';
>>>>>>> aecae24a

type SdkClient<Schema extends object = any> = DirectusClient<Schema> &
	AuthenticationClient<Schema> &
	RestClient<Schema>;

<<<<<<< HEAD
export const sdk: SdkClient = createDirectus(getPublicURL())
	.with(authentication('cookie', { credentials: 'include', msRefreshBeforeExpires: 10_000 }))
	.with(rest({ credentials: 'include' }));
=======
const sdk: SdkClient = createDirectus(getPublicURL())
	.with(authentication('session', { autoRefresh: false }))
	.with(rest());
>>>>>>> aecae24a

export default sdk;<|MERGE_RESOLUTION|>--- conflicted
+++ resolved
@@ -1,25 +1,13 @@
-<<<<<<< HEAD
-import { authentication, createDirectus, rest } from '@directus/sdk';
-import type { AuthenticationClient, DirectusClient, RestClient } from '@directus/sdk';
-import { getPublicURL } from '@/utils/get-root-path';
-=======
 import type { DirectusClient, RestClient } from '@directus/sdk';
 import { createDirectus, rest, authentication } from '@directus/sdk';
-import { getPublicURL } from './utils/get-root-path';
->>>>>>> aecae24a
+import { getPublicURL } from '@/utils/get-root-path';
 
 type SdkClient<Schema extends object = any> = DirectusClient<Schema> &
 	AuthenticationClient<Schema> &
 	RestClient<Schema>;
 
-<<<<<<< HEAD
-export const sdk: SdkClient = createDirectus(getPublicURL())
-	.with(authentication('cookie', { credentials: 'include', msRefreshBeforeExpires: 10_000 }))
+const sdk: SdkClient = createDirectus(getPublicURL())
+	.with(authentication('session', { credentials: 'include', msRefreshBeforeExpires: 10_000 }))
 	.with(rest({ credentials: 'include' }));
-=======
-const sdk: SdkClient = createDirectus(getPublicURL())
-	.with(authentication('session', { autoRefresh: false }))
-	.with(rest());
->>>>>>> aecae24a
 
 export default sdk;