--- conflicted
+++ resolved
@@ -1,4 +1,123 @@
-<<<<<<< HEAD
+<script setup lang="ts">
+import { useI18n } from 'vue-i18n';
+import { ref, watch, computed, inject, Ref } from 'vue';
+import { useElementSize } from '@directus/composables';
+import { Filter } from '@directus/types';
+import { isObject } from 'lodash';
+
+interface Props {
+	modelValue: string | null;
+	collection?: string;
+	filter?: Filter | null;
+	showFilter?: boolean;
+	alwaysActive?: boolean;
+}
+
+const props = withDefaults(defineProps<Props>(), {
+	modelValue: null,
+	filter: null,
+	showFilter: true,
+	alwaysActive: false,
+});
+
+const emit = defineEmits<{
+	(e: 'update:modelValue', value: string | null): void;
+	(e: 'update:filter', value: Filter | null): void;
+}>();
+
+const { t } = useI18n();
+
+const input = ref<HTMLInputElement | null>(null);
+
+const active = ref(props.alwaysActive || props.modelValue !== null);
+const filterActive = ref(false);
+const filterBorder = ref(false);
+
+const mainElement = inject<Ref<Element | undefined>>('main-element');
+const filterElement = ref<HTMLElement>();
+const { width: mainElementWidth } = useElementSize(mainElement!);
+const { width: filterElementWidth } = useElementSize(filterElement);
+
+watch(
+	[mainElementWidth, filterElementWidth],
+	() => {
+		if (!filterElement.value) return;
+
+		const searchElement = filterElement.value.parentElement!;
+		const minWidth = searchElement.offsetWidth - 4;
+
+		if (filterElementWidth.value > minWidth) {
+			filterElement.value.style.borderTopLeftRadius =
+				filterElementWidth.value > minWidth + 22 ? 22 + 'px' : filterElementWidth.value - minWidth + 'px';
+		} else {
+			filterElement.value.style.borderTopLeftRadius = '0px';
+		}
+
+		const headerElement = mainElement?.value?.firstElementChild;
+
+		if (!headerElement) return;
+
+		const maxWidth =
+			searchElement.getBoundingClientRect().right -
+			(headerElement.getBoundingClientRect().left +
+				Number(window.getComputedStyle(headerElement).paddingLeft.replace('px', '')));
+
+		filterElement.value.style.maxWidth = maxWidth > minWidth ? `${String(maxWidth)}px` : '0px';
+	},
+	{ immediate: true }
+);
+
+watch(active, (newActive: boolean) => {
+	if (newActive === true && input.value !== null) {
+		input.value.focus();
+	}
+});
+
+const activeFilterCount = computed(() => {
+	if (!props.filter) return 0;
+
+	const filterOperators: string[] = [];
+
+	parseLevel(props.filter);
+
+	return filterOperators.length;
+
+	function parseLevel(level: Record<string, any>) {
+		for (const [key, value] of Object.entries(level)) {
+			if (key === '_and' || key === '_or') {
+				value.forEach(parseLevel);
+			} else if (key.startsWith('_')) {
+				filterOperators.push(key);
+			} else {
+				if (isObject(value)) {
+					parseLevel(value);
+				}
+			}
+		}
+	}
+});
+
+function onClickOutside(e: { path?: HTMLElement[]; composedPath?: () => HTMLElement[] }) {
+	const path = e.path || e.composedPath!();
+	if (path.some((el) => el?.classList?.contains('v-menu-content'))) return false;
+
+	return true;
+}
+
+function disable() {
+	if (props.alwaysActive) return;
+
+	active.value = false;
+	filterActive.value = false;
+}
+
+function emitValue() {
+	if (!input.value) return;
+	const value = input.value?.value;
+	emit('update:modelValue', value);
+}
+</script>
+
 <template>
 	<v-badge bottom right class="search-badge" :value="activeFilterCount" :disabled="!activeFilterCount || filterActive">
 		<div
@@ -20,174 +139,6 @@
 				@click.stop="$emit('update:modelValue', null)"
 			/>
 
-			<template v-if="showFilter">
-				<v-icon
-					v-tooltip.bottom="t('filter')"
-					clickable
-					class="icon-filter"
-					name="filter_list"
-					@click="filterActive = !filterActive"
-				/>
-
-				<transition-expand @before-enter="filterBorder = true" @after-leave="filterBorder = false">
-					<div v-show="filterActive" ref="filterElement" class="filter">
-						<interface-system-filter
-							class="filter-input"
-							inline
-							:value="filter"
-							:collection-name="collection"
-							@input="$emit('update:filter', $event)"
-						/>
-					</div>
-				</transition-expand>
-			</template>
-		</div>
-	</v-badge>
-</template>
-
-=======
->>>>>>> dd07247a
-<script setup lang="ts">
-import { useI18n } from 'vue-i18n';
-import { ref, watch, computed, inject, Ref } from 'vue';
-import { useElementSize } from '@directus/composables';
-import { Filter } from '@directus/types';
-import { isObject } from 'lodash';
-
-interface Props {
-	modelValue: string | null;
-	collection?: string;
-	filter?: Filter | null;
-	showFilter?: boolean;
-	alwaysActive?: boolean;
-}
-
-const props = withDefaults(defineProps<Props>(), {
-	modelValue: null,
-	filter: null,
-	showFilter: true,
-	alwaysActive: false,
-});
-
-const emit = defineEmits<{
-	(e: 'update:modelValue', value: string | null): void;
-	(e: 'update:filter', value: Filter | null): void;
-}>();
-
-const { t } = useI18n();
-
-const input = ref<HTMLInputElement | null>(null);
-
-const active = ref(props.alwaysActive || props.modelValue !== null);
-const filterActive = ref(false);
-const filterBorder = ref(false);
-
-const mainElement = inject<Ref<Element | undefined>>('main-element');
-const filterElement = ref<HTMLElement>();
-const { width: mainElementWidth } = useElementSize(mainElement!);
-const { width: filterElementWidth } = useElementSize(filterElement);
-
-watch(
-	[mainElementWidth, filterElementWidth],
-	() => {
-		if (!filterElement.value) return;
-
-		const searchElement = filterElement.value.parentElement!;
-		const minWidth = searchElement.offsetWidth - 4;
-
-		if (filterElementWidth.value > minWidth) {
-			filterElement.value.style.borderTopLeftRadius =
-				filterElementWidth.value > minWidth + 22 ? 22 + 'px' : filterElementWidth.value - minWidth + 'px';
-		} else {
-			filterElement.value.style.borderTopLeftRadius = '0px';
-		}
-
-		const headerElement = mainElement?.value?.firstElementChild;
-
-		if (!headerElement) return;
-
-		const maxWidth =
-			searchElement.getBoundingClientRect().right -
-			(headerElement.getBoundingClientRect().left +
-				Number(window.getComputedStyle(headerElement).paddingLeft.replace('px', '')));
-
-		filterElement.value.style.maxWidth = maxWidth > minWidth ? `${String(maxWidth)}px` : '0px';
-	},
-	{ immediate: true }
-);
-
-watch(active, (newActive: boolean) => {
-	if (newActive === true && input.value !== null) {
-		input.value.focus();
-	}
-});
-
-const activeFilterCount = computed(() => {
-	if (!props.filter) return 0;
-
-	const filterOperators: string[] = [];
-
-	parseLevel(props.filter);
-
-	return filterOperators.length;
-
-	function parseLevel(level: Record<string, any>) {
-		for (const [key, value] of Object.entries(level)) {
-			if (key === '_and' || key === '_or') {
-				value.forEach(parseLevel);
-			} else if (key.startsWith('_')) {
-				filterOperators.push(key);
-			} else {
-				if (isObject(value)) {
-					parseLevel(value);
-				}
-			}
-		}
-	}
-});
-
-function onClickOutside(e: { path?: HTMLElement[]; composedPath?: () => HTMLElement[] }) {
-	const path = e.path || e.composedPath!();
-	if (path.some((el) => el?.classList?.contains('v-menu-content'))) return false;
-
-	return true;
-}
-
-function disable() {
-	if (props.alwaysActive) return;
-
-	active.value = false;
-	filterActive.value = false;
-}
-
-function emitValue() {
-	if (!input.value) return;
-	const value = input.value?.value;
-	emit('update:modelValue', value);
-}
-</script>
-
-<template>
-	<v-badge bottom right class="search-badge" :value="activeFilterCount" :disabled="!activeFilterCount || filterActive">
-		<div
-			v-click-outside="{
-				handler: disable,
-				middleware: onClickOutside,
-			}"
-			class="search-input"
-			:class="{ active, 'filter-active': filterActive, 'has-content': !!modelValue, 'filter-border': filterBorder }"
-			@click="active = true"
-		>
-			<v-icon v-tooltip.bottom="active ? null : t('search')" name="search" class="icon-search" :clickable="!active" />
-			<input ref="input" :value="modelValue" :placeholder="t('search_items')" @input="emitValue" @paste="emitValue" />
-			<v-icon
-				v-if="modelValue"
-				clickable
-				class="icon-empty"
-				name="close"
-				@click.stop="$emit('update:modelValue', null)"
-			/>
-
 			<v-icon
 				v-tooltip.bottom="t('filter')"
 				clickable
