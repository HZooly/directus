---
description: Learn about the extension SDK composables and how to utilize them when developing app extensions.
contributors: Esther Agbaje
---

# App Extension Composables

There are several composables available as part of the Directus Extensions SDK that make working with Directus easier.

Rather than needing to rewrite logic from scratch, extension developers can leverage primitives like `useApi()` or
`useStores()`, to handle common complexities when building extensions.

## `useApi()`

<<<<<<< HEAD
The `useApi` composable is a wrapper around the `axios` library that the session cookie and provides concurrency control
when making multiple requests.
=======
The `useApi` composable is a wrapper around the `axios` library that uses the session cookie and provides concurrency
control when making multiple requests.
>>>>>>> 4575ce3a

Use the `useApi` composable when you need to make authorized API requests from your App extension.

```html
<script setup>
import { useApi } from '@directus/extensions-sdk';

const api = useApi();

async function fetchData() {
    const response = await api.get('ENDPOINT_URL');
    data.value = response.data;
};
fetchData();
</script>
```

## `useStores()`

`useStores` serves as the primary way for App extensions to interact with data and features within a Directus instance.

Within `useStores` are stores like the `usePermissionsStore`, `useCollectionsStore` and `useFieldsStore` among others.

```html
<script setup>
import { useStores } from '@directus/extensions-sdk';

const { useFieldsStore, usePermissionsStore, useCollectionStore } = useStores();

const fieldsStore = useFieldsStore();
const permissionsStore = usePermissionsStore();
const collectionStore = useCollectionStore();
</script>
```

### `useFieldsStore()`

The `useFieldsStore` is used to access and modify collections and fields.

Use this store when you need to:

- retrieve information about a collection's field
- perform mutations on a collection's field such as create, update, upsert, or delete
- retrieve translations for collection's field (useful for internationalization)

```html
<script setup>
import { useStores } from '@directus/extensions-sdk';

const { useFieldsStore } = useStores();
const fieldsStore = useFieldsStore();

// create a field
const newField = await fieldStore.createField('collection_key', {
  name: 'title',
});

// update a field
const updatedField = await fieldStore.updateField(
  'collection_key',
  'field_key',
  {
    name: 'new title',
  }
);
</script>
```

For a deep dive on how to use the `useFieldsStore` composable,
[see the implementation](https://github.com/directus/directus/blob/main/app/src/stores/fields.ts) in our codebase.

### `usePermissionsStore()`

The `usePermissionsStore` is used to check for access control before performing operations within your App extension.

```html
<script setup>
import { useStores } from '@directus/extensions-sdk';

const { usePermissionsStore } = useStores();
const permissionsStore = usePermissionsStore();

// check if user can create a collection
const canCreate = permissionsStore.hasPermission('collection_name', 'create');

// check if user can read a collection
const canRead = permissionsStore.hasPermission('collection_name', 'read');
</script>
```

For a deep dive on how to use the `usePermissionsStore` composable,
[see the implementation](https://github.com/directus/directus/blob/main/app/src/stores/permissions.ts) in our codebase.

### `useCollectionsStore()`

`useCollectionsStore` provides access to collections directly from your App extension.

Use this store when you need to:

- perform CRUD operations on a collection such as create, update, upsert, or delete
- retrieve translations for a collection (useful for internationalization)
- retrieve all collections or visible collections within a Directus instance

```html
<script setup>
import { useStores } from '@directus/extensions-sdk';

const { useCollectionsStore } = useStores();
const collectionsStore = useCollectionsStore();

// get all collections
collectionsStore.collections.value;

// get all visible collections
collectionsStore.visibleCollections.value;

// get a collection
collectionStore.getCollection("collection_key");

// delete a collection
await collectionStore.deleteCollection("collection_key");

// upsert (create or update) a collection
await collectionStore.upsertCollection("collection_key", {...});
</script>
```

For a deep dive on how to use the `useCollectionsStore` composable,
[see the implementation](https://github.com/directus/directus/blob/main/app/src/stores/collections.ts) in our codebase.

::: info Explore all Stores within `useStores`

While `useFieldsStore`, `usePermissionsStore` and `useCollectionsStore` cover the common scenarios, the `useStore`
composable contains additional sub-stores. Reference the full list in of sub-stores in our
[codebase](https://github.com/directus/directus/blob/main/app/src/composables/use-system.ts).

:::

## `useCollection()`

The `useCollection` composable provides access to metadata about collections (such as name, fields, type, icon).

Use `useCollection` composable when you need to retrieve:

- metadata about a collection (such as name, type, icon)
- fields within a collection and their default values
- the primary key and user created field
- accountability scope

```html
<script setup>
import { useCollection } from '@directus/extensions-sdk';
const { info, fields, defaults, primaryKeyField } = useCollection('collection_name');

info.value;
// => [{ name: 'collection_name', icon: 'box', type: 'table', ... }]

fields.value;
// => [{ name: 'title', type: 'string', ... }]

defaults.value;
// => { title: 'default_value' }

primaryKeyField.value;
// => { name: 'id', type: 'uuid', ... }
</script>
```

::: tip `useCollection` vs `useCollectionStore`

For full capabilities like retrieving, updating and deleting collection items, use the `useCollectionStore` composable
instead.

:::

For a deep dive on how to use the `useCollection` composable,
[see the implementation](https://github.com/directus/directus/blob/main/packages/composables/src/use-collection.ts) in
our codebase.

## `useItems()`

The `useItems` composable is used to retrieve items in a collection and provides pagination features.

### Fetching items in a collection

```html
<script setup>
import { useItems } from '@directus/extensions-sdk';

const collectionRef = ref('collection_key');

const query = {
		fields: ref(['*']),
		limit: ref(1),
		sort: ref(null),
		search: ref(null),
		filter: ref(null),
		page: ref(1),
	}

const { getItems, items } = useItems(collectionRef, query);

query.search.value = 'search_value' // update query search

query.limit.value = 10 // update query limit

await getItems(); // fetch the items

const data = items.value; // read the items
</script>
```

### Fetching the item and page count

```html
<script setup>
import { useItems } from '@directus/extensions-sdk';

const collectionRef = ref('collection_key')

const { getItemCount, itemCount, totalPages } = useItems(collectionRef);

await getItemCount(); // fetch the item count

const data = itemCount.value; // read the item count

const pages = totalPages.value; // read the total pages
</script>
```

### Fetching the total count

```html
<script setup>
import { useItems } from '@directus/extensions-sdk';

const collectionRef = ref('collection_key')

const { getTotalCount, totalCount } = useItems(collectionRef);

await getTotalCount(); // fetch the total item count

const data = totalCount.value; // read the total item count
</script>
```

For a deep dive on how to use the `useItems()` composable,
[see the implementation](https://github.com/directus/directus/blob/main/packages/composables/src/use-items.ts) in our
codebase.

::: tip Explore all Composables

While these core composables cover many common use cases, for a complete reference of all available Extension SDK
composables within Directus, check out our
[GitHub repository](https://github.com/directus/directus/blob/main/app/src/composables/use-system.ts).

:::<|MERGE_RESOLUTION|>--- conflicted
+++ resolved
@@ -12,13 +12,8 @@
 
 ## `useApi()`
 
-<<<<<<< HEAD
-The `useApi` composable is a wrapper around the `axios` library that the session cookie and provides concurrency control
-when making multiple requests.
-=======
 The `useApi` composable is a wrapper around the `axios` library that uses the session cookie and provides concurrency
 control when making multiple requests.
->>>>>>> 4575ce3a
 
 Use the `useApi` composable when you need to make authorized API requests from your App extension.
 
