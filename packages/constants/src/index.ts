--- conflicted
+++ resolved
@@ -3,8 +3,5 @@
 export * from './files.js';
 export * from './injection.js';
 export * from './number.js';
-<<<<<<< HEAD
-=======
 export * from './permissions.js';
->>>>>>> 15eebdb8
 export * from './regex.js';