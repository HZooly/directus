--- conflicted
+++ resolved
@@ -1,10 +1,6 @@
 {
 	"name": "create-directus-extension",
-<<<<<<< HEAD
-	"version": "10.0.11-beta.0",
-=======
 	"version": "10.0.11",
->>>>>>> e908db17
 	"description": "A small util that will scaffold a Directus extension",
 	"keywords": [
 		"directus",
