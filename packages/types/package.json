--- conflicted
+++ resolved
@@ -1,10 +1,6 @@
 {
 	"name": "@directus/types",
-<<<<<<< HEAD
-	"version": "10.1.6-beta.0",
-=======
 	"version": "10.1.6",
->>>>>>> e908db17
 	"description": "Shared types for Directus",
 	"homepage": "https://directus.io",
 	"repository": {
