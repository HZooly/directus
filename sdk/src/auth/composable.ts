import type { LoginOptions, RequestConfig } from '../index.js';
import type { DirectusClient } from '../types/client.js';
import { getRequestUrl } from '../utils/get-request-url.js';
import { request } from '../utils/request.js';
import type { AuthenticationClient, AuthenticationConfig, AuthenticationData, AuthenticationMode } from './types.js';
import { memoryStorage } from './utils/memory-storage.js';

const defaultConfigValues: AuthenticationConfig = {
	msRefreshBeforeExpires: 30000, // 30 seconds
	autoRefresh: true,
};

/**
 * Creates a client to authenticate with Directus.
 *
 * @param mode AuthenticationMode
 * @param config The optional configuration.
 *
 * @returns A Directus authentication client.
 */
export const authentication = (mode: AuthenticationMode = 'cookie', config: Partial<AuthenticationConfig> = {}) => {
	return <Schema extends object>(client: DirectusClient<Schema>): AuthenticationClient<Schema> => {
		const authConfig = { ...defaultConfigValues, ...config };
		let refreshPromise: Promise<AuthenticationData> | null = null;
		let refreshTimeout: ReturnType<typeof setTimeout> | null = null;
		const storage = authConfig.storage ?? memoryStorage();

		const resetStorage = () => {
			storage.set({ access_token: null, refresh_token: null, expires: null, expires_at: null });
		};

		const activeRefresh = async () => {
			try {
				await refreshPromise;
			} finally {
				refreshPromise = null;
			}
		};

		const refreshIfExpired = async () => {
			const authData = await storage.get();

			if (refreshPromise || !authData?.expires_at) {
				await activeRefresh();
				return;
			}

			if (authData.expires_at < new Date().getTime() + authConfig.msRefreshBeforeExpires) {
				refresh().catch((_err) => {
					/* throw err; */
				});
			}

			await activeRefresh();
		};

		const setCredentials = (data: AuthenticationData) => {
			const expires = data.expires ?? 0;
			data.expires_at = new Date().getTime() + expires;
			storage.set(data);

			if (authConfig.autoRefresh && expires > authConfig.msRefreshBeforeExpires && expires < Number.MAX_SAFE_INTEGER) {
				if (refreshTimeout) clearTimeout(refreshTimeout);

				refreshTimeout = setTimeout(() => {
					refreshTimeout = null;

					refresh().catch((_err) => {
						/* throw err; */
					});
				}, expires - authConfig.msRefreshBeforeExpires);
			}
		};

		const refresh = async () => {
			const awaitRefresh = async () => {
				const authData = await storage.get();
				resetStorage();

				const fetchOptions: RequestConfig = {
					url: getRequestUrl(client, '/auth/refresh'),
					method: 'POST',
					headers: {
						'Content-Type': 'application/json',
					},
				};

				if ('credentials' in authConfig) {
					fetchOptions.credentials = authConfig.credentials;
				}

				const body: Record<string, string> = { mode };

				if (mode === 'json' && authData?.refresh_token) {
					body['refresh_token'] = authData.refresh_token;
				}

				fetchOptions.body = JSON.stringify(body);

				const data = await request<AuthenticationData>(fetchOptions, client.globals.fetch, client.hooks);

				setCredentials(data);
				return data;
			};

			refreshPromise = awaitRefresh().catch((err) => {
				throw err;
			});

			return refreshPromise;
		};

		return {
			refresh,
			async login(email: string, password: string, options: LoginOptions = {}) {
				// TODO: allow for websocket only authentication
				resetStorage();

				const authData: Record<string, string> = { email, password };
				if ('otp' in options) authData['otp'] = options.otp;
				authData['mode'] = options.mode ?? mode;

				const fetchOptions: RequestConfig = {
					url: getRequestUrl(client, '/auth/login'),
					method: 'POST',
					headers: {
						'Content-Type': 'application/json',
					},
					body: JSON.stringify(authData),
				};

				if ('credentials' in authConfig) {
					fetchOptions.credentials = authConfig.credentials;
				}

				const data = await request<AuthenticationData>(fetchOptions, client.globals.fetch, client.hooks);

				setCredentials(data);
				return data;
			},
			async logout() {
				const authData = await storage.get();

				const fetchOptions: RequestConfig = {
					url: getRequestUrl(client, '/auth/logout'),
					method: 'POST',
					headers: {
						'Content-Type': 'application/json',
					},
				};

				if ('credentials' in authConfig) {
					fetchOptions.credentials = authConfig.credentials;
				}

				const body: Record<string, string> = { mode };

				if (mode === 'json' && authData?.refresh_token) {
					body['refresh_token'] = authData.refresh_token;
				}

<<<<<<< HEAD
				await request(fetchOptions, client.globals.fetch, client.hooks);
=======
				fetchOptions.body = JSON.stringify(body);

				const requestUrl = getRequestUrl(client.url, '/auth/logout');
				await request(requestUrl.toString(), fetchOptions, client.globals.fetch);
>>>>>>> 1f4f14aa

				if (refreshTimeout) clearTimeout(refreshTimeout);
				resetStorage();
			},
			async getToken() {
				await refreshIfExpired();

				const data = await storage.get();
				return data?.access_token ?? null;
			},
			setToken(access_token: string | null) {
				storage.set({
					access_token,
					refresh_token: null,
					expires: null,
					expires_at: null,
				});
			},
		};
	};
};<|MERGE_RESOLUTION|>--- conflicted
+++ resolved
@@ -159,14 +159,10 @@
 					body['refresh_token'] = authData.refresh_token;
 				}
 
-<<<<<<< HEAD
-				await request(fetchOptions, client.globals.fetch, client.hooks);
-=======
 				fetchOptions.body = JSON.stringify(body);
 
 				const requestUrl = getRequestUrl(client.url, '/auth/logout');
-				await request(requestUrl.toString(), fetchOptions, client.globals.fetch);
->>>>>>> 1f4f14aa
+				await request(requestUrl.toString(), fetchOptions, client.globals.fetch, client.hooks);
 
 				if (refreshTimeout) clearTimeout(refreshTimeout);
 				resetStorage();
