--- conflicted
+++ resolved
@@ -10,15 +10,11 @@
  * @returns Result of the flow, if any.
  */
 export const triggerFlow =
-<<<<<<< HEAD
-	<Schema extends object>(
+	<Schema>(
 		method: 'GET' | 'POST',
 		id: string,
 		data?: Record<string, any>,
 	): RestCommand<unknown, Schema> =>
-=======
-	<Schema>(method: 'GET' | 'POST', id: string, data?: Record<string, string>): RestCommand<unknown, Schema> =>
->>>>>>> f1ad7528
 	() => {
 		if (method === 'GET') {
 			return {
